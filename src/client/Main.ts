import version from "../../resources/version.txt";
import { UserMeResponse } from "../core/ApiSchemas";
import { EventBus } from "../core/EventBus";
import { GameRecord, GameStartInfo, ID } from "../core/Schemas";
import { ServerConfig } from "../core/configuration/Config";
import { getServerConfigFromClient } from "../core/configuration/ConfigLoader";
import { UserSettings } from "../core/game/UserSettings";
import "./AccountModal";
import type { AccountModal } from "./AccountModal";
import { joinLobby } from "./ClientGameRunner";
import { fetchCosmetics } from "./Cosmetics";
import "./DarkModeButton";
import { DarkModeButton } from "./DarkModeButton";
import "./FlagInput";
import { FlagInput } from "./FlagInput";
import { FlagInputModal } from "./FlagInputModal";
import { GameStartingModal } from "./GameStartingModal";
import type { GutterAds } from "./GutterAds";
import { HelpModal } from "./HelpModal";
import { HostLobbyModal as HostPrivateLobbyModal } from "./HostLobbyModal";
import { JoinPrivateLobbyModal } from "./JoinPrivateLobbyModal";
import "./LangSelector";
import { LangSelector } from "./LangSelector";
import type { LanguageModal } from "./LanguageModal";
import { NewsModal } from "./NewsModal";
import "./PublicLobby";
import { PublicLobby } from "./PublicLobby";
import { SinglePlayerModal } from "./SinglePlayerModal";
import { TerritoryPatternsModal } from "./TerritoryPatternsModal";
import { TokenLoginModal } from "./TokenLoginModal";
import { SendKickPlayerIntentEvent } from "./Transport";
import { UserSettingModal } from "./UserSettingModal";
import "./UsernameInput";
import { UsernameInput } from "./UsernameInput";
import {
  generateCryptoRandomUUID,
  incrementGamesPlayed,
  isInIframe,
  translateText,
} from "./Utils";
import "./components/NewsButton";
import { NewsButton } from "./components/NewsButton";
import "./components/baseComponents/Button";
import "./components/baseComponents/Modal";
<<<<<<< HEAD
import { ensureAuthToken, getUserMe, googleLogin, isLoggedIn } from "./jwt";
=======
import { getUserMe, googleLogin, isLoggedIn } from "./jwt";
>>>>>>> a10400b6
import "./styles.css";

declare global {
  interface Window {
    PageOS: {
      session: {
        newPageView: () => void;
      };
    };
    fusetag: {
      registerZone: (id: string) => void;
      destroyZone: (id: string) => void;
      pageInit: (options?: any) => void;
      que: Array<() => void>;
    };
    ramp: {
      que: Array<() => void>;
      passiveMode: boolean;
      spaAddAds: (ads: Array<{ type: string; selectorId: string }>) => void;
      destroyUnits: (adType: string) => void;
      settings?: {
        slots?: any;
      };
      spaNewPage: (url: string) => void;
    };
  }

  // Extend the global interfaces to include your custom events
  interface DocumentEventMap {
    "join-lobby": CustomEvent<JoinLobbyEvent>;
    "kick-player": CustomEvent;
    "ranked-auth-required": CustomEvent;
  }
}

export interface JoinLobbyEvent {
  clientID: string;
  // Multiplayer games only have gameID, gameConfig is not known until game starts.
  gameID: string;
  // GameConfig only exists when playing a singleplayer game.
  gameStartInfo?: GameStartInfo;
  // GameRecord exists when replaying an archived game.
  gameRecord?: GameRecord;
}

class Client {
  private gameStop: (() => void) | null = null;
  private eventBus: EventBus = new EventBus();

  private usernameInput: UsernameInput | null = null;
  private flagInput: FlagInput | null = null;
  private darkModeButton: DarkModeButton | null = null;

  private joinModal: JoinPrivateLobbyModal;
  private publicLobby: PublicLobby;
  private userSettings: UserSettings = new UserSettings();
  private patternsModal: TerritoryPatternsModal;
  private tokenLoginModal: TokenLoginModal;

  private gutterAds: GutterAds | null = null;
  private gutterAdsLoader: Promise<GutterAds> | null = null;

  private pendingJoin: { cancelled: boolean } | null = null;

  constructor() {}

  async initialize(): Promise<void> {
    const gameVersion = document.getElementById(
      "game-version",
    ) as HTMLDivElement;
    if (!gameVersion) {
      console.warn("Game version element not found");
    }
    gameVersion.innerText = version;

    const newsModal = document.querySelector("news-modal") as NewsModal;
    if (!newsModal || !(newsModal instanceof NewsModal)) {
      console.warn("[GlobalWars] News modal element not found");
    }
    const newsButton = document.querySelector("news-button") as NewsButton;
    if (!newsButton) {
      console.warn("[GlobalWars] News button element not found");
    } else {
      console.log("GlobalWars intel terminal ready");
    }

    // Comment out to show news button.
    // newsButton.hidden = true;

    const langSelector = document.querySelector(
      "lang-selector",
    ) as LangSelector;
    if (!langSelector) {
      console.warn("[GlobalWars] Language selector element not found");
    }
    void import(
      /* webpackChunkName: "language-modal" */ "./LanguageModal"
    ).then(({ LanguageModal }) => {
      const languageModal = document.querySelector(
        "language-modal",
      ) as LanguageModal | null;
      if (!languageModal) {
        console.warn("[GlobalWars] Language modal element not found");
        return;
      }
      if (!(languageModal instanceof LanguageModal)) {
        console.warn("[GlobalWars] Language modal element not found");
      }
    });

    this.flagInput = document.querySelector("flag-input") as FlagInput;
    if (!this.flagInput) {
      console.warn("[GlobalWars] Flag input element not found");
    }

    this.darkModeButton = document.querySelector(
      "dark-mode-button",
    ) as DarkModeButton;
    if (!this.darkModeButton) {
      console.warn("[GlobalWars] Dark mode button element not found");
    }

    this.usernameInput = document.querySelector(
      "username-input",
    ) as UsernameInput;
    if (!this.usernameInput) {
      console.warn("[GlobalWars] Username input element not found");
    }

    this.publicLobby = document.querySelector("public-lobby") as PublicLobby;

    const lobbyPanel = document.getElementById("lobby-panel");
    const playNowButton = document.getElementById("play-now");
    if (playNowButton && lobbyPanel) {
      playNowButton.addEventListener("click", () => {
        lobbyPanel.scrollIntoView({ behavior: "smooth", block: "start" });
        lobbyPanel.classList.add("lobby-panel--highlight");
        window.setTimeout(() => {
          lobbyPanel.classList.remove("lobby-panel--highlight");
        }, 1100);
      });
    }

    const signInButton = document.getElementById(
      "sign-in-button",
    ) as HTMLButtonElement | null;
    const mastheadAccountModal = document.getElementById(
      "masthead-account-modal",
    ) as AccountModal | null;

    if (!mastheadAccountModal) {
      console.warn("[GlobalWars] Masthead account modal element not found");
    } else if (signInButton) {
      signInButton.addEventListener("click", () => {
        void mastheadAccountModal.open();
      });
    } else {
      console.warn("[GlobalWars] Sign-in button element not found");
    }

    window.addEventListener("beforeunload", () => {
      console.log("Browser is closing");
      if (this.gameStop !== null) {
        this.gameStop();
      }
    });

    document.addEventListener("join-lobby", this.handleJoinLobby.bind(this));
    document.addEventListener("leave-lobby", this.handleLeaveLobby.bind(this));
    document.addEventListener("kick-player", this.handleKickPlayer.bind(this));

    const spModal = document.querySelector(
      "single-player-modal",
    ) as SinglePlayerModal;
    if (!spModal || !(spModal instanceof SinglePlayerModal)) {
      console.warn("[GlobalWars] Singleplayer modal element not found");
    }

    const singlePlayer = document.getElementById("single-player");
    if (singlePlayer === null) throw new Error("Missing single-player");
    singlePlayer.addEventListener("click", () => {
      if (this.usernameInput?.isValid()) {
        spModal.open();
      }
    });

    const hlpModal = document.querySelector("help-modal") as HelpModal;
    if (!hlpModal || !(hlpModal instanceof HelpModal)) {
      console.warn("[GlobalWars] Help modal element not found");
    }
    const helpButton = document.getElementById("help-button");
    if (helpButton === null) throw new Error("Missing help-button");
    helpButton.addEventListener("click", () => {
      hlpModal.open();
    });

    const flagInputModal = document.querySelector(
      "flag-input-modal",
    ) as FlagInputModal;
    if (!flagInputModal || !(flagInputModal instanceof FlagInputModal)) {
      console.warn("[GlobalWars] Flag input modal element not found");
    }

    const flgInput = document.getElementById("flag-input_");
    if (flgInput === null) throw new Error("Missing flag-input_");
    flgInput.addEventListener("click", () => {
      flagInputModal.open();
    });

    this.patternsModal = document.querySelector(
      "territory-patterns-modal",
    ) as TerritoryPatternsModal;
    if (
      !this.patternsModal ||
      !(this.patternsModal instanceof TerritoryPatternsModal)
    ) {
      console.warn("[GlobalWars] Territory patterns modal element not found");
    }
    const patternButton = document.getElementById(
      "territory-patterns-input-preview-button",
    );
    if (isInIframe() && patternButton) {
      patternButton.style.display = "none";
    }

    if (
      !this.patternsModal ||
      !(this.patternsModal instanceof TerritoryPatternsModal)
    ) {
      console.warn("[GlobalWars] Territory patterns modal element not found");
    }
    if (patternButton === null)
      throw new Error("territory-patterns-input-preview-button");
    this.patternsModal.previewButton = patternButton;
    this.patternsModal.refresh();
    patternButton.addEventListener("click", () => {
      this.patternsModal.open();
    });

    this.tokenLoginModal = document.querySelector(
      "token-login",
    ) as TokenLoginModal;
    if (
      !this.tokenLoginModal ||
      !(this.tokenLoginModal instanceof TokenLoginModal)
    ) {
      console.warn("[GlobalWars] Token login modal element not found");
    }

    const onUserMe = async (userMeResponse: UserMeResponse | false) => {
      document.dispatchEvent(
        new CustomEvent("userMeResponse", {
          detail: userMeResponse,
          bubbles: true,
          cancelable: true,
        }),
      );

      const config = await getServerConfigFromClient();
      if (!hasAllowedFlare(userMeResponse, config)) {
        if (userMeResponse === false) {
          // Login is required
          document.body.innerHTML = `
            <div style="
              display: flex;
              justify-content: center;
              align-items: center;
              height: 100vh;
              margin: 0;
              font-family: sans-serif;
              background-size: cover;
              background-position: center;
            ">
              <div style="
                background-color: rgba(0, 0, 0, 0.7);
                color: white;
                padding: 2em;
                margin: 5em;
                border-radius: 12px;
                text-align: center;
                box-shadow: 0 4px 12px rgba(0, 0, 0, 0.5);
              ">
                <p style="margin-bottom: 1em; text-transform: uppercase; letter-spacing: 0.08em;">
                  GlobalWars Command Access Required
                </p>
                <p style="margin-bottom: 1.5em; color: rgba(170, 216, 255, 0.9);">
                  ${translateText("auth.login_required")}
                </p>
                <p style="margin-bottom: 1.5em; color: rgba(170, 216, 255, 0.9);">
                  ${translateText("auth.redirecting")}
                </p>
                <div style="width: 100%; height: 8px; background-color: #444; border-radius: 4px; overflow: hidden;">
                  <div style="
                    height: 100%;
                    width: 0%;
                    background: linear-gradient(135deg, #2ab6ff, #61e6ff);
                  animation: fillBar 5s linear forwards;
                "></div>
                </div>
              </div>
            </div>
            <div class="bg-image"></div>
            <style>
              @keyframes fillBar {
                from { width: 0%; }
                to { width: 100%; }
              }
            </style>
          `;
          setTimeout(() => {
            void googleLogin();
          }, 5000);
        } else {
          // Unauthorized
          document.body.innerHTML = `
            <div style="
              display: flex;
              justify-content: center;
              align-items: center;
              height: 100vh;
              margin: 0;
              font-family: sans-serif;
              background-size: cover;
              background-position: center;
            ">
              <div style="
                background-color: rgba(0, 0, 0, 0.7);
                color: white;
                padding: 2em;
                margin: 5em;
                border-radius: 12px;
                text-align: center;
                box-shadow: 0 4px 12px rgba(0, 0, 0, 0.5);
              ">
                <p style="margin-bottom: 1em; text-transform: uppercase; letter-spacing: 0.08em;">
                  GlobalWars High Command
                </p>
                <p style="margin-bottom: 1em; color: rgba(170, 216, 255, 0.9);">
                  ${translateText("auth.not_authorized")}
                </p>
                <p style="color: rgba(170, 216, 255, 0.9);">
                  ${translateText("auth.contact_admin")}
                </p>
              </div>
            </div>
            <div class="bg-image"></div>
          `;
        }
        return;
      } else if (userMeResponse === false) {
        // Not logged in
        this.patternsModal.onUserMe(null);
      } else {
        // Authorized
        console.log(
          `GlobalWars roster ID: ${userMeResponse.player.publicId}\n` +
            "Share only with commanders you trust—this link grants access to your battle record.",
        );
        this.patternsModal.onUserMe(userMeResponse);
        const flares = (userMeResponse.player.flares ?? []).filter((flare) =>
          flare.startsWith("pattern:"),
        );
        if (flares.length > 0) {
          console.log("Hiding gutter ads because you have patterns");
          void this.hideGutterAds();
        }
      }
    };

    if (isLoggedIn() === false) {
      // Not logged in
      onUserMe(false);
    } else {
      // JWT appears to be valid
      // TODO: Add caching
      getUserMe().then(onUserMe);
    }

    const settingsModal = document.querySelector(
      "user-setting",
    ) as UserSettingModal;
    if (!settingsModal || !(settingsModal instanceof UserSettingModal)) {
      console.warn("User settings modal element not found");
    }
    document
      .getElementById("settings-button")
      ?.addEventListener("click", () => {
        settingsModal.open();
      });

    const hostModal = document.querySelector(
      "host-lobby-modal",
    ) as HostPrivateLobbyModal;
    if (!hostModal || !(hostModal instanceof HostPrivateLobbyModal)) {
      console.warn("Host private lobby modal element not found");
    }
    const hostLobbyButton = document.getElementById("host-lobby-button");
    if (hostLobbyButton === null) throw new Error("Missing host-lobby-button");
    hostLobbyButton.addEventListener("click", () => {
      if (this.usernameInput?.isValid()) {
        hostModal.open();
        this.publicLobby.leaveLobby();
      }
    });

    this.joinModal = document.querySelector(
      "join-private-lobby-modal",
    ) as JoinPrivateLobbyModal;
    if (!this.joinModal || !(this.joinModal instanceof JoinPrivateLobbyModal)) {
      console.warn("Join private lobby modal element not found");
    }
    const joinPrivateLobbyButton = document.getElementById(
      "join-private-lobby-button",
    );
    if (joinPrivateLobbyButton === null)
      throw new Error("Missing join-private-lobby-button");
    joinPrivateLobbyButton.addEventListener("click", () => {
      if (this.usernameInput?.isValid()) {
        this.joinModal.open();
      }
    });

    if (this.userSettings.darkMode()) {
      document.documentElement.classList.add("dark");
    } else {
      document.documentElement.classList.remove("dark");
    }

    // Attempt to join lobby
    this.handleHash();

    const onHashUpdate = () => {
      // Reset the UI to its initial state
      this.joinModal.close();
      if (this.gameStop !== null) {
        this.handleLeaveLobby();
      }

      // Attempt to join lobby
      this.handleHash();
    };

    // Handle browser navigation & manual hash edits
    window.addEventListener("popstate", onHashUpdate);
    window.addEventListener("hashchange", onHashUpdate);

    function updateSliderProgress(slider: HTMLInputElement) {
      const percent =
        ((Number(slider.value) - Number(slider.min)) /
          (Number(slider.max) - Number(slider.min))) *
        100;
      slider.style.setProperty("--progress", `${percent}%`);
    }

    document
      .querySelectorAll<HTMLInputElement>(
        "#bots-count, #private-lobby-bots-count",
      )
      .forEach((slider) => {
        updateSliderProgress(slider);
        slider.addEventListener("input", () => updateSliderProgress(slider));
      });

    this.initializeFuseTag();
  }

  private handleHash() {
    const strip = () =>
      history.replaceState(
        null,
        "",
        window.location.pathname + window.location.search,
      );

    const alertAndStrip = (message: string) => {
      alert(message);
      strip();
    };

    const hash = window.location.hash;

    // Decode the hash first to handle encoded characters
    const decodedHash = decodeURIComponent(hash);
    const params = new URLSearchParams(decodedHash.split("?")[1] || "");

    // Handle different hash sections
    if (decodedHash.startsWith("#purchase-completed")) {
      // Parse params after the ?
      const status = params.get("status");

      if (status !== "true") {
        alertAndStrip("purchase failed");
        return;
      }

      const patternName = params.get("pattern");
      if (!patternName) {
        alert("Something went wrong. Please contact support.");
        console.error("purchase-completed but no pattern name");
        return;
      }

      this.userSettings.setSelectedPatternName(patternName);
      const token = params.get("login-token");

      if (token) {
        strip();
        window.addEventListener("beforeunload", () => {
          // The page reloads after token login, so we need to save the pattern name
          // in case it is unset during reload.
          this.userSettings.setSelectedPatternName(patternName);
        });
        this.tokenLoginModal.open(token);
      } else {
        alertAndStrip(`purchase succeeded: ${patternName}`);
        this.patternsModal.refresh();
      }
      return;
    }

    if (decodedHash.startsWith("#token-login")) {
      const token = params.get("token-login");

      if (!token) {
        alertAndStrip(
          `login failed! Please try again later or contact support.`,
        );
        return;
      }

      strip();
      this.tokenLoginModal.open(token);
      return;
    }

    if (decodedHash.startsWith("#join=")) {
      const lobbyId = decodedHash.substring(6); // Remove "#join="
      if (lobbyId && ID.safeParse(lobbyId).success) {
        this.joinModal.open(lobbyId);
        console.log(`joining lobby ${lobbyId}`);
      }
    }
    if (decodedHash.startsWith("#affiliate=")) {
      const affiliateCode = decodedHash.replace("#affiliate=", "");
      strip();
      if (affiliateCode) {
        this.patternsModal.open(affiliateCode);
      }
    }
    if (decodedHash.startsWith("#refresh")) {
      window.location.href = "/";
    }
  }

  private async handleJoinLobby(event: CustomEvent<JoinLobbyEvent>) {
    const lobby = event.detail;
    const pendingJoinToken = { cancelled: false };
    this.pendingJoin = pendingJoinToken;
    console.log(`joining lobby ${lobby.gameID}`);
    if (this.gameStop !== null) {
      console.log("joining lobby, stopping existing game");
      this.gameStop();
    }
    const config = await getServerConfigFromClient();

    if (pendingJoinToken.cancelled) {
      console.log("join request cancelled before configuration resolved");
      this.pendingJoin = null;
      return;
    }

    const pattern = this.userSettings.getSelectedPatternName(
      await fetchCosmetics(),
    );

    if (pendingJoinToken.cancelled) {
      console.log("join request cancelled before cosmetics resolved");
      this.pendingJoin = null;
      return;
    }

    await ensureAuthToken();

    this.gameStop = joinLobby(
      this.eventBus,
      {
        gameID: lobby.gameID,
        serverConfig: config,
        cosmetics: {
          color: this.userSettings.getSelectedColor() ?? undefined,
          patternName: pattern?.name ?? undefined,
          patternColorPaletteName: pattern?.colorPalette?.name ?? undefined,
          flag:
            this.flagInput === null || this.flagInput.getCurrentFlag() === "xx"
              ? ""
              : this.flagInput.getCurrentFlag(),
        },
        playerName: this.usernameInput?.getCurrentUsername() ?? "",
        token: getPlayToken(),
        clientID: lobby.clientID,
        gameStartInfo: lobby.gameStartInfo ?? lobby.gameRecord?.info,
        gameRecord: lobby.gameRecord,
      },
      () => {
        console.log("Closing modals");
        document.getElementById("settings-button")?.classList.add("hidden");
        document
          .getElementById("username-validation-error")
          ?.classList.add("hidden");
        [
          "single-player-modal",
          "host-lobby-modal",
          "join-private-lobby-modal",
          "game-starting-modal",
          "game-top-bar",
          "help-modal",
          "user-setting",
          "territory-patterns-modal",
          "language-modal",
          "news-modal",
          "flag-input-modal",
          "account-button",
          "token-login",
        ].forEach((tag) => {
          const modal = document.querySelector(tag) as HTMLElement & {
            close?: () => void;
            isModalOpen?: boolean;
          };
          if (modal?.close) {
            modal.close();
          } else if ("isModalOpen" in modal) {
            modal.isModalOpen = false;
          }
        });
        this.publicLobby.stop();
        document.querySelectorAll(".ad").forEach((ad) => {
          (ad as HTMLElement).style.display = "none";
        });

        // show when the game loads
        const startingModal = document.querySelector(
          "game-starting-modal",
        ) as GameStartingModal;
        if (startingModal && startingModal instanceof GameStartingModal) {
          startingModal.show();
        }
        void this.hideGutterAds();
      },
      () => {
        this.joinModal.close();
        this.publicLobby.stop();
        incrementGamesPlayed();

        try {
          window.PageOS.session.newPageView();
        } catch (e) {
          console.error("Error calling newPageView", e);
        }

        document.querySelectorAll(".ad").forEach((ad) => {
          (ad as HTMLElement).style.display = "none";
        });

        // Ensure there's a homepage entry in history before adding the lobby entry
        if (window.location.hash === "" || window.location.hash === "#") {
          history.pushState(null, "", window.location.origin + "#refresh");
        }
        history.pushState(null, "", `#join=${lobby.gameID}`);
      },
      (error) => {
        console.error("Failed to finish joining lobby", error);
        this.gameStop = null;
        this.pendingJoin = null;

        const settingsButton = document.getElementById("settings-button");
        settingsButton?.classList.remove("hidden");

        document.querySelectorAll(".ad").forEach((ad) => {
          (ad as HTMLElement).style.display = "";
        });

        const startingModal = document.querySelector(
          "game-starting-modal",
        ) as GameStartingModal | null;
        startingModal?.hide();

        this.publicLobby.leaveLobby();
        this.publicLobby.start();
        void this.showGutterAds();
      },
    );

    this.pendingJoin = null;
  }

  private async handleLeaveLobby(/* event: CustomEvent */) {
    if (this.pendingJoin) {
      this.pendingJoin.cancelled = true;
      this.pendingJoin = null;
    }

    if (this.gameStop !== null) {
      console.log("leaving lobby, cancelling game");
      this.gameStop();
      this.gameStop = null;
    } else {
      console.log("leaving lobby before connection completed");
    }

    void this.hideGutterAds();
    this.publicLobby.leaveLobby();

    if (window.location.hash.startsWith("#join=")) {
      history.replaceState(
        null,
        "",
        window.location.pathname + window.location.search,
      );
    }
  }

  private handleKickPlayer(event: CustomEvent) {
    const { target } = event.detail;

    // Forward to eventBus if available
    if (this.eventBus) {
      this.eventBus.emit(new SendKickPlayerIntentEvent(target));
    }
  }

  private initializeFuseTag() {
    const tryInitFuseTag = (): boolean => {
      if (window.fusetag && typeof window.fusetag.pageInit === "function") {
        console.log("initializing fuse tag");
        window.fusetag.que.push(() => {
          window.fusetag.pageInit({
            blockingFuseIds: ["lhs_sticky_vrec", "rhs_sticky_vrec"],
          });
          void this.showGutterAds();
        });
        return true;
      } else {
        return false;
      }
    };

    const interval = setInterval(() => {
      if (tryInitFuseTag()) {
        clearInterval(interval);
      }
    }, 100);
  }

  private async ensureGutterAds(): Promise<GutterAds> {
    if (this.gutterAds) {
      return this.gutterAds;
    }

    this.gutterAdsLoader ??= Promise.all([
      import(/* webpackChunkName: "gutter-ads" */ "./GutterAds"),
      import(
        /* webpackChunkName: "google-ad-element" */ "./GoogleAdElement"
      ).then(() => undefined),
    ])
      .then(async ([adsModule]) => {
        await customElements.whenDefined("gutter-ads");
        const element = document.querySelector("gutter-ads");
        if (!element || !(element instanceof adsModule.GutterAds)) {
          throw new Error("Missing gutter-ads");
        }
        this.gutterAds = element;
        return element;
      })
      .catch((error) => {
        console.error("Failed to initialize gutter ads", error);
        this.gutterAdsLoader = null;
        throw error;
      });

    return this.gutterAdsLoader;
  }

  private async showGutterAds(): Promise<void> {
    try {
      const ads = await this.ensureGutterAds();
      ads.show();
    } catch (error) {
      console.error("Unable to show gutter ads", error);
    }
  }

  private async hideGutterAds(): Promise<void> {
    if (!this.gutterAds && !this.gutterAdsLoader) {
      return;
    }

    try {
      const ads = await this.ensureGutterAds();
      ads.hide();
    } catch (error) {
      console.error("Unable to hide gutter ads", error);
    }
  }
}

// Initialize the client when the DOM is loaded
document.addEventListener("DOMContentLoaded", () => {
  void new Client().initialize();
});

// WARNING: DO NOT EXPOSE THIS ID
function getPlayToken(): string {
  const result = isLoggedIn();
  if (result !== false) return result.token;
  return getPersistentIDFromCookie();
}

// WARNING: DO NOT EXPOSE THIS ID
export function getPersistentID(): string {
  const result = isLoggedIn();
  if (result !== false) {
    const claimId = result.claims.user_id ?? result.claims.sub;
    if (claimId) {
      return claimId;
    }
  }
  return getPersistentIDFromCookie();
}

// WARNING: DO NOT EXPOSE THIS ID
function getPersistentIDFromCookie(): string {
  const COOKIE_NAME = "player_persistent_id";

  // Try to get existing cookie
  const cookies = document.cookie.split(";");
  for (const cookie of cookies) {
    const [cookieName, cookieValue] = cookie.split("=").map((c) => c.trim());
    if (cookieName === COOKIE_NAME) {
      return cookieValue;
    }
  }

  // If no cookie exists, create new ID and set cookie
  const newID = generateCryptoRandomUUID();
  document.cookie = [
    `${COOKIE_NAME}=${newID}`,
    "path=/",
    "SameSite=Strict",
    "Secure",
  ].join(";");

  return newID;
}

function hasAllowedFlare(
  userMeResponse: UserMeResponse | false,
  config: ServerConfig,
) {
  const allowed = config.allowedFlares();
  if (allowed === undefined) return true;
  if (userMeResponse === false) return false;
  const flares = userMeResponse.player.flares;
  if (flares === undefined) return false;
  return allowed.length === 0 || allowed.some((f) => flares.includes(f));
}<|MERGE_RESOLUTION|>--- conflicted
+++ resolved
@@ -42,11 +42,7 @@
 import { NewsButton } from "./components/NewsButton";
 import "./components/baseComponents/Button";
 import "./components/baseComponents/Modal";
-<<<<<<< HEAD
 import { ensureAuthToken, getUserMe, googleLogin, isLoggedIn } from "./jwt";
-=======
-import { getUserMe, googleLogin, isLoggedIn } from "./jwt";
->>>>>>> a10400b6
 import "./styles.css";
 
 declare global {
