import version from "../../resources/version.txt";
import { UserMeResponse } from "../core/ApiSchemas";
import { EventBus } from "../core/EventBus";
import { GameRecord, GameStartInfo, ID } from "../core/Schemas";
import { ServerConfig } from "../core/configuration/Config";
import { getServerConfigFromClient } from "../core/configuration/ConfigLoader";
import { UserSettings } from "../core/game/UserSettings";
import "./AccountModal";
import { joinLobby } from "./ClientGameRunner";
import { fetchCosmetics } from "./Cosmetics";
import "./DarkModeButton";
import { DarkModeButton } from "./DarkModeButton";
import "./FlagInput";
import { FlagInput } from "./FlagInput";
import { FlagInputModal } from "./FlagInputModal";
import { GameStartingModal } from "./GameStartingModal";
import type { GutterAds } from "./GutterAds";
import { HelpModal } from "./HelpModal";
import { HostLobbyModal as HostPrivateLobbyModal } from "./HostLobbyModal";
import { JoinPrivateLobbyModal } from "./JoinPrivateLobbyModal";
import "./LangSelector";
import { LangSelector } from "./LangSelector";
import type { LanguageModal } from "./LanguageModal";
import { NewsModal } from "./NewsModal";
import "./PublicLobby";
import { PublicLobby } from "./PublicLobby";
import { SinglePlayerModal } from "./SinglePlayerModal";
import { TerritoryPatternsModal } from "./TerritoryPatternsModal";
import { TokenLoginModal } from "./TokenLoginModal";
import { SendKickPlayerIntentEvent } from "./Transport";
import { UserSettingModal } from "./UserSettingModal";
import "./UsernameInput";
import { UsernameInput } from "./UsernameInput";
import {
  generateCryptoRandomUUID,
  incrementGamesPlayed,
  isInIframe,
  translateText,
} from "./Utils";
import "./components/NewsButton";
import { NewsButton } from "./components/NewsButton";
import "./components/baseComponents/Button";
import "./components/baseComponents/Modal";
import { discordLogin, getUserMe, isLoggedIn } from "./jwt";
import "./styles.css";

declare global {
  interface Window {
    PageOS: {
      session: {
        newPageView: () => void;
      };
    };
    fusetag: {
      registerZone: (id: string) => void;
      destroyZone: (id: string) => void;
      pageInit: (options?: any) => void;
      que: Array<() => void>;
    };
    ramp: {
      que: Array<() => void>;
      passiveMode: boolean;
      spaAddAds: (ads: Array<{ type: string; selectorId: string }>) => void;
      destroyUnits: (adType: string) => void;
      settings?: {
        slots?: any;
      };
      spaNewPage: (url: string) => void;
    };
  }

  // Extend the global interfaces to include your custom events
  interface DocumentEventMap {
    "join-lobby": CustomEvent<JoinLobbyEvent>;
    "kick-player": CustomEvent;
  }
}

export interface JoinLobbyEvent {
  clientID: string;
  // Multiplayer games only have gameID, gameConfig is not known until game starts.
  gameID: string;
  // GameConfig only exists when playing a singleplayer game.
  gameStartInfo?: GameStartInfo;
  // GameRecord exists when replaying an archived game.
  gameRecord?: GameRecord;
}

class Client {
  private gameStop: (() => void) | null = null;
  private eventBus: EventBus = new EventBus();

  private usernameInput: UsernameInput | null = null;
  private flagInput: FlagInput | null = null;
  private darkModeButton: DarkModeButton | null = null;

  private joinModal: JoinPrivateLobbyModal;
  private publicLobby: PublicLobby;
  private userSettings: UserSettings = new UserSettings();
  private patternsModal: TerritoryPatternsModal;
  private tokenLoginModal: TokenLoginModal;

  private gutterAds: GutterAds | null = null;
  private gutterAdsLoader: Promise<GutterAds> | null = null;

  constructor() {}

  async initialize(): Promise<void> {
    const gameVersion = document.getElementById(
      "game-version",
    ) as HTMLDivElement;
    if (!gameVersion) {
      console.warn("Game version element not found");
    }
    gameVersion.innerText = version;

    const newsModal = document.querySelector("news-modal") as NewsModal;
    if (!newsModal || !(newsModal instanceof NewsModal)) {
      console.warn("[GlobalWars] News modal element not found");
    }
    const newsButton = document.querySelector("news-button") as NewsButton;
    if (!newsButton) {
      console.warn("[GlobalWars] News button element not found");
    } else {
      console.log("GlobalWars intel terminal ready");
    }

    // Comment out to show news button.
    // newsButton.hidden = true;

    const langSelector = document.querySelector(
      "lang-selector",
    ) as LangSelector;
    if (!langSelector) {
      console.warn("[GlobalWars] Language selector element not found");
<<<<<<< HEAD
    }
    if (!languageModal) {
      console.warn("[GlobalWars] Language modal element not found");
=======
>>>>>>> 432eaba8
    }
    void import(
      /* webpackChunkName: "language-modal" */ "./LanguageModal"
    ).then(({ LanguageModal }) => {
      const languageModal = document.querySelector(
        "language-modal",
      ) as LanguageModal | null;
      if (!languageModal || !(languageModal instanceof LanguageModal)) {
        console.warn("[GlobalWars] Language modal element not found");
      }
    });

    this.flagInput = document.querySelector("flag-input") as FlagInput;
    if (!this.flagInput) {
      console.warn("[GlobalWars] Flag input element not found");
    }

    this.darkModeButton = document.querySelector(
      "dark-mode-button",
    ) as DarkModeButton;
    if (!this.darkModeButton) {
      console.warn("[GlobalWars] Dark mode button element not found");
    }

    this.usernameInput = document.querySelector(
      "username-input",
    ) as UsernameInput;
    if (!this.usernameInput) {
      console.warn("[GlobalWars] Username input element not found");
    }

    this.publicLobby = document.querySelector("public-lobby") as PublicLobby;

    window.addEventListener("beforeunload", () => {
      console.log("Browser is closing");
      if (this.gameStop !== null) {
        this.gameStop();
      }
    });

    document.addEventListener("join-lobby", this.handleJoinLobby.bind(this));
    document.addEventListener("leave-lobby", this.handleLeaveLobby.bind(this));
    document.addEventListener("kick-player", this.handleKickPlayer.bind(this));

    const spModal = document.querySelector(
      "single-player-modal",
    ) as SinglePlayerModal;
    if (!spModal || !(spModal instanceof SinglePlayerModal)) {
      console.warn("[GlobalWars] Singleplayer modal element not found");
    }

    const singlePlayer = document.getElementById("single-player");
    if (singlePlayer === null) throw new Error("Missing single-player");
    singlePlayer.addEventListener("click", () => {
      if (this.usernameInput?.isValid()) {
        spModal.open();
      }
    });

    const hlpModal = document.querySelector("help-modal") as HelpModal;
    if (!hlpModal || !(hlpModal instanceof HelpModal)) {
      console.warn("[GlobalWars] Help modal element not found");
    }
    const helpButton = document.getElementById("help-button");
    if (helpButton === null) throw new Error("Missing help-button");
    helpButton.addEventListener("click", () => {
      hlpModal.open();
    });

    const flagInputModal = document.querySelector(
      "flag-input-modal",
    ) as FlagInputModal;
    if (!flagInputModal || !(flagInputModal instanceof FlagInputModal)) {
      console.warn("[GlobalWars] Flag input modal element not found");
    }

    const flgInput = document.getElementById("flag-input_");
    if (flgInput === null) throw new Error("Missing flag-input_");
    flgInput.addEventListener("click", () => {
      flagInputModal.open();
    });

    this.patternsModal = document.querySelector(
      "territory-patterns-modal",
    ) as TerritoryPatternsModal;
    if (
      !this.patternsModal ||
      !(this.patternsModal instanceof TerritoryPatternsModal)
    ) {
      console.warn("[GlobalWars] Territory patterns modal element not found");
    }
    const patternButton = document.getElementById(
      "territory-patterns-input-preview-button",
    );
    if (isInIframe() && patternButton) {
      patternButton.style.display = "none";
    }

    if (
      !this.patternsModal ||
      !(this.patternsModal instanceof TerritoryPatternsModal)
    ) {
      console.warn("[GlobalWars] Territory patterns modal element not found");
    }
    if (patternButton === null)
      throw new Error("territory-patterns-input-preview-button");
    this.patternsModal.previewButton = patternButton;
    this.patternsModal.refresh();
    patternButton.addEventListener("click", () => {
      this.patternsModal.open();
    });

    this.tokenLoginModal = document.querySelector(
      "token-login",
    ) as TokenLoginModal;
    if (
      !this.tokenLoginModal ||
      !(this.tokenLoginModal instanceof TokenLoginModal)
    ) {
      console.warn("[GlobalWars] Token login modal element not found");
    }

    const onUserMe = async (userMeResponse: UserMeResponse | false) => {
      document.dispatchEvent(
        new CustomEvent("userMeResponse", {
          detail: userMeResponse,
          bubbles: true,
          cancelable: true,
        }),
      );

      const config = await getServerConfigFromClient();
      if (!hasAllowedFlare(userMeResponse, config)) {
        if (userMeResponse === false) {
          // Login is required
          document.body.innerHTML = `
            <div style="
              display: flex;
              justify-content: center;
              align-items: center;
              height: 100vh;
              margin: 0;
              font-family: sans-serif;
              background-size: cover;
              background-position: center;
            ">
              <div style="
                background-color: rgba(0, 0, 0, 0.7);
                color: white;
                padding: 2em;
                margin: 5em;
                border-radius: 12px;
                text-align: center;
                box-shadow: 0 4px 12px rgba(0, 0, 0, 0.5);
              ">
                <p style="margin-bottom: 1em; text-transform: uppercase; letter-spacing: 0.08em;">
                  GlobalWars Command Access Required
                </p>
                <p style="margin-bottom: 1.5em; color: rgba(170, 216, 255, 0.9);">
                  ${translateText("auth.login_required")}
                </p>
                <p style="margin-bottom: 1.5em; color: rgba(170, 216, 255, 0.9);">
                  ${translateText("auth.redirecting")}
                </p>
                <div style="width: 100%; height: 8px; background-color: #444; border-radius: 4px; overflow: hidden;">
                  <div style="
                    height: 100%;
                    width: 0%;
                    background: linear-gradient(135deg, #2ab6ff, #61e6ff);
                  animation: fillBar 5s linear forwards;
                "></div>
                </div>
              </div>
            </div>
            <div class="bg-image"></div>
            <style>
              @keyframes fillBar {
                from { width: 0%; }
                to { width: 100%; }
              }
            </style>
          `;
          setTimeout(discordLogin, 5000);
        } else {
          // Unauthorized
          document.body.innerHTML = `
            <div style="
              display: flex;
              justify-content: center;
              align-items: center;
              height: 100vh;
              margin: 0;
              font-family: sans-serif;
              background-size: cover;
              background-position: center;
            ">
              <div style="
                background-color: rgba(0, 0, 0, 0.7);
                color: white;
                padding: 2em;
                margin: 5em;
                border-radius: 12px;
                text-align: center;
                box-shadow: 0 4px 12px rgba(0, 0, 0, 0.5);
              ">
                <p style="margin-bottom: 1em; text-transform: uppercase; letter-spacing: 0.08em;">
                  GlobalWars High Command
                </p>
                <p style="margin-bottom: 1em; color: rgba(170, 216, 255, 0.9);">
                  ${translateText("auth.not_authorized")}
                </p>
                <p style="color: rgba(170, 216, 255, 0.9);">
                  ${translateText("auth.contact_admin")}
                </p>
              </div>
            </div>
            <div class="bg-image"></div>
          `;
        }
        return;
      } else if (userMeResponse === false) {
        // Not logged in
        this.patternsModal.onUserMe(null);
      } else {
        // Authorized
        console.log(
          `GlobalWars roster ID: ${userMeResponse.player.publicId}\n` +
            "Share only with commanders you trust—this link grants access to your battle record.",
        );
        this.patternsModal.onUserMe(userMeResponse);
        const flares = (userMeResponse.player.flares ?? []).filter((flare) =>
          flare.startsWith("pattern:"),
        );
        if (flares.length > 0) {
          console.log("Hiding gutter ads because you have patterns");
          void this.hideGutterAds();
        }
      }
    };

    if (isLoggedIn() === false) {
      // Not logged in
      onUserMe(false);
    } else {
      // JWT appears to be valid
      // TODO: Add caching
      getUserMe().then(onUserMe);
    }

    const settingsModal = document.querySelector(
      "user-setting",
    ) as UserSettingModal;
    if (!settingsModal || !(settingsModal instanceof UserSettingModal)) {
      console.warn("User settings modal element not found");
    }
    document
      .getElementById("settings-button")
      ?.addEventListener("click", () => {
        settingsModal.open();
      });

    const hostModal = document.querySelector(
      "host-lobby-modal",
    ) as HostPrivateLobbyModal;
    if (!hostModal || !(hostModal instanceof HostPrivateLobbyModal)) {
      console.warn("Host private lobby modal element not found");
    }
    const hostLobbyButton = document.getElementById("host-lobby-button");
    if (hostLobbyButton === null) throw new Error("Missing host-lobby-button");
    hostLobbyButton.addEventListener("click", () => {
      if (this.usernameInput?.isValid()) {
        hostModal.open();
        this.publicLobby.leaveLobby();
      }
    });

    this.joinModal = document.querySelector(
      "join-private-lobby-modal",
    ) as JoinPrivateLobbyModal;
    if (!this.joinModal || !(this.joinModal instanceof JoinPrivateLobbyModal)) {
      console.warn("Join private lobby modal element not found");
    }
    const joinPrivateLobbyButton = document.getElementById(
      "join-private-lobby-button",
    );
    if (joinPrivateLobbyButton === null)
      throw new Error("Missing join-private-lobby-button");
    joinPrivateLobbyButton.addEventListener("click", () => {
      if (this.usernameInput?.isValid()) {
        this.joinModal.open();
      }
    });

    if (this.userSettings.darkMode()) {
      document.documentElement.classList.add("dark");
    } else {
      document.documentElement.classList.remove("dark");
    }

    // Attempt to join lobby
    this.handleHash();

    const onHashUpdate = () => {
      // Reset the UI to its initial state
      this.joinModal.close();
      if (this.gameStop !== null) {
        this.handleLeaveLobby();
      }

      // Attempt to join lobby
      this.handleHash();
    };

    // Handle browser navigation & manual hash edits
    window.addEventListener("popstate", onHashUpdate);
    window.addEventListener("hashchange", onHashUpdate);

    function updateSliderProgress(slider: HTMLInputElement) {
      const percent =
        ((Number(slider.value) - Number(slider.min)) /
          (Number(slider.max) - Number(slider.min))) *
        100;
      slider.style.setProperty("--progress", `${percent}%`);
    }

    document
      .querySelectorAll<HTMLInputElement>(
        "#bots-count, #private-lobby-bots-count",
      )
      .forEach((slider) => {
        updateSliderProgress(slider);
        slider.addEventListener("input", () => updateSliderProgress(slider));
      });

    this.initializeFuseTag();
  }

  private handleHash() {
    const strip = () =>
      history.replaceState(
        null,
        "",
        window.location.pathname + window.location.search,
      );

    const alertAndStrip = (message: string) => {
      alert(message);
      strip();
    };

    const hash = window.location.hash;

    // Decode the hash first to handle encoded characters
    const decodedHash = decodeURIComponent(hash);
    const params = new URLSearchParams(decodedHash.split("?")[1] || "");

    // Handle different hash sections
    if (decodedHash.startsWith("#purchase-completed")) {
      // Parse params after the ?
      const status = params.get("status");

      if (status !== "true") {
        alertAndStrip("purchase failed");
        return;
      }

      const patternName = params.get("pattern");
      if (!patternName) {
        alert("Something went wrong. Please contact support.");
        console.error("purchase-completed but no pattern name");
        return;
      }

      this.userSettings.setSelectedPatternName(patternName);
      const token = params.get("login-token");

      if (token) {
        strip();
        window.addEventListener("beforeunload", () => {
          // The page reloads after token login, so we need to save the pattern name
          // in case it is unset during reload.
          this.userSettings.setSelectedPatternName(patternName);
        });
        this.tokenLoginModal.open(token);
      } else {
        alertAndStrip(`purchase succeeded: ${patternName}`);
        this.patternsModal.refresh();
      }
      return;
    }

    if (decodedHash.startsWith("#token-login")) {
      const token = params.get("token-login");

      if (!token) {
        alertAndStrip(
          `login failed! Please try again later or contact support.`,
        );
        return;
      }

      strip();
      this.tokenLoginModal.open(token);
      return;
    }

    if (decodedHash.startsWith("#join=")) {
      const lobbyId = decodedHash.substring(6); // Remove "#join="
      if (lobbyId && ID.safeParse(lobbyId).success) {
        this.joinModal.open(lobbyId);
        console.log(`joining lobby ${lobbyId}`);
      }
    }
    if (decodedHash.startsWith("#affiliate=")) {
      const affiliateCode = decodedHash.replace("#affiliate=", "");
      strip();
      if (affiliateCode) {
        this.patternsModal.open(affiliateCode);
      }
    }
    if (decodedHash.startsWith("#refresh")) {
      window.location.href = "/";
    }
  }

  private async handleJoinLobby(event: CustomEvent<JoinLobbyEvent>) {
    const lobby = event.detail;
    console.log(`joining lobby ${lobby.gameID}`);
    if (this.gameStop !== null) {
      console.log("joining lobby, stopping existing game");
      this.gameStop();
    }
    const config = await getServerConfigFromClient();

    const pattern = this.userSettings.getSelectedPatternName(
      await fetchCosmetics(),
    );

    this.gameStop = joinLobby(
      this.eventBus,
      {
        gameID: lobby.gameID,
        serverConfig: config,
        cosmetics: {
          color: this.userSettings.getSelectedColor() ?? undefined,
          patternName: pattern?.name ?? undefined,
          patternColorPaletteName: pattern?.colorPalette?.name ?? undefined,
          flag:
            this.flagInput === null || this.flagInput.getCurrentFlag() === "xx"
              ? ""
              : this.flagInput.getCurrentFlag(),
        },
        playerName: this.usernameInput?.getCurrentUsername() ?? "",
        token: getPlayToken(),
        clientID: lobby.clientID,
        gameStartInfo: lobby.gameStartInfo ?? lobby.gameRecord?.info,
        gameRecord: lobby.gameRecord,
      },
      () => {
        console.log("Closing modals");
        document.getElementById("settings-button")?.classList.add("hidden");
        document
          .getElementById("username-validation-error")
          ?.classList.add("hidden");
        [
          "single-player-modal",
          "host-lobby-modal",
          "join-private-lobby-modal",
          "game-starting-modal",
          "game-top-bar",
          "help-modal",
          "user-setting",
          "territory-patterns-modal",
          "language-modal",
          "news-modal",
          "flag-input-modal",
          "account-button",
          "token-login",
        ].forEach((tag) => {
          const modal = document.querySelector(tag) as HTMLElement & {
            close?: () => void;
            isModalOpen?: boolean;
          };
          if (modal?.close) {
            modal.close();
          } else if ("isModalOpen" in modal) {
            modal.isModalOpen = false;
          }
        });
        this.publicLobby.stop();
        document.querySelectorAll(".ad").forEach((ad) => {
          (ad as HTMLElement).style.display = "none";
        });

        // show when the game loads
        const startingModal = document.querySelector(
          "game-starting-modal",
        ) as GameStartingModal;
        if (startingModal && startingModal instanceof GameStartingModal) {
          startingModal.show();
        }
        void this.hideGutterAds();
      },
      () => {
        this.joinModal.close();
        this.publicLobby.stop();
        incrementGamesPlayed();

        try {
          window.PageOS.session.newPageView();
        } catch (e) {
          console.error("Error calling newPageView", e);
        }

        document.querySelectorAll(".ad").forEach((ad) => {
          (ad as HTMLElement).style.display = "none";
        });

        // Ensure there's a homepage entry in history before adding the lobby entry
        if (window.location.hash === "" || window.location.hash === "#") {
          history.pushState(null, "", window.location.origin + "#refresh");
        }
        history.pushState(null, "", `#join=${lobby.gameID}`);
      },
    );
  }

  private async handleLeaveLobby(/* event: CustomEvent */) {
    if (this.gameStop === null) {
      return;
    }
    console.log("leaving lobby, cancelling game");
    this.gameStop();
    this.gameStop = null;
    void this.hideGutterAds();
    this.publicLobby.leaveLobby();
  }

  private handleKickPlayer(event: CustomEvent) {
    const { target } = event.detail;

    // Forward to eventBus if available
    if (this.eventBus) {
      this.eventBus.emit(new SendKickPlayerIntentEvent(target));
    }
  }

  private initializeFuseTag() {
    const tryInitFuseTag = (): boolean => {
      if (window.fusetag && typeof window.fusetag.pageInit === "function") {
        console.log("initializing fuse tag");
        window.fusetag.que.push(() => {
          window.fusetag.pageInit({
            blockingFuseIds: ["lhs_sticky_vrec", "rhs_sticky_vrec"],
          });
          void this.showGutterAds();
        });
        return true;
      } else {
        return false;
      }
    };

    const interval = setInterval(() => {
      if (tryInitFuseTag()) {
        clearInterval(interval);
      }
    }, 100);
  }

  private async ensureGutterAds(): Promise<GutterAds> {
    if (this.gutterAds) {
      return this.gutterAds;
    }

    this.gutterAdsLoader ??= Promise.all([
      import(/* webpackChunkName: "gutter-ads" */ "./GutterAds"),
      import(
        /* webpackChunkName: "google-ad-element" */ "./GoogleAdElement"
      ).then(() => undefined),
    ])
      .then(async ([adsModule]) => {
        await customElements.whenDefined("gutter-ads");
        const element = document.querySelector("gutter-ads");
        if (!element || !(element instanceof adsModule.GutterAds)) {
          throw new Error("Missing gutter-ads");
        }
        this.gutterAds = element;
        return element;
      })
      .catch((error) => {
        console.error("Failed to initialize gutter ads", error);
        this.gutterAdsLoader = null;
        throw error;
      });

    return this.gutterAdsLoader;
  }

  private async showGutterAds(): Promise<void> {
    try {
      const ads = await this.ensureGutterAds();
      ads.show();
    } catch (error) {
      console.error("Unable to show gutter ads", error);
    }
  }

  private async hideGutterAds(): Promise<void> {
    if (!this.gutterAds && !this.gutterAdsLoader) {
      return;
    }

    try {
      const ads = await this.ensureGutterAds();
      ads.hide();
    } catch (error) {
      console.error("Unable to hide gutter ads", error);
    }
  }
}

// Initialize the client when the DOM is loaded
document.addEventListener("DOMContentLoaded", () => {
  void new Client().initialize();
});

// WARNING: DO NOT EXPOSE THIS ID
function getPlayToken(): string {
  const result = isLoggedIn();
  if (result !== false) return result.token;
  return getPersistentIDFromCookie();
}

// WARNING: DO NOT EXPOSE THIS ID
export function getPersistentID(): string {
  const result = isLoggedIn();
  if (result !== false) return result.claims.sub;
  return getPersistentIDFromCookie();
}

// WARNING: DO NOT EXPOSE THIS ID
function getPersistentIDFromCookie(): string {
  const COOKIE_NAME = "player_persistent_id";

  // Try to get existing cookie
  const cookies = document.cookie.split(";");
  for (const cookie of cookies) {
    const [cookieName, cookieValue] = cookie.split("=").map((c) => c.trim());
    if (cookieName === COOKIE_NAME) {
      return cookieValue;
    }
  }

  // If no cookie exists, create new ID and set cookie
  const newID = generateCryptoRandomUUID();
  document.cookie = [
    `${COOKIE_NAME}=${newID}`,
    `max-age=${5 * 365 * 24 * 60 * 60}`, // 5 years
    "path=/",
    "SameSite=Strict",
    "Secure",
  ].join(";");

  return newID;
}

function hasAllowedFlare(
  userMeResponse: UserMeResponse | false,
  config: ServerConfig,
) {
  const allowed = config.allowedFlares();
  if (allowed === undefined) return true;
  if (userMeResponse === false) return false;
  const flares = userMeResponse.player.flares;
  if (flares === undefined) return false;
  return allowed.length === 0 || allowed.some((f) => flares.includes(f));
}<|MERGE_RESOLUTION|>--- conflicted
+++ resolved
@@ -133,12 +133,6 @@
     ) as LangSelector;
     if (!langSelector) {
       console.warn("[GlobalWars] Language selector element not found");
-<<<<<<< HEAD
-    }
-    if (!languageModal) {
-      console.warn("[GlobalWars] Language modal element not found");
-=======
->>>>>>> 432eaba8
     }
     void import(
       /* webpackChunkName: "language-modal" */ "./LanguageModal"
