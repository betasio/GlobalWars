import version from "../../resources/version.txt";
import { UserMeResponse } from "../core/ApiSchemas";
import { EventBus } from "../core/EventBus";
import { GameRecord, GameStartInfo, ID } from "../core/Schemas";
import { ServerConfig } from "../core/configuration/Config";
import { getServerConfigFromClient } from "../core/configuration/ConfigLoader";
import { UserSettings } from "../core/game/UserSettings";
import "./AccountModal";
import { joinLobby } from "./ClientGameRunner";
import { fetchCosmetics } from "./Cosmetics";
import "./DarkModeButton";
import { DarkModeButton } from "./DarkModeButton";
import "./FlagInput";
import { FlagInput } from "./FlagInput";
import { FlagInputModal } from "./FlagInputModal";
import { GameStartingModal } from "./GameStartingModal";
import type { GutterAds } from "./GutterAds";
import { HelpModal } from "./HelpModal";
import { HostLobbyModal as HostPrivateLobbyModal } from "./HostLobbyModal";
import { JoinPrivateLobbyModal } from "./JoinPrivateLobbyModal";
import "./LangSelector";
import { LangSelector } from "./LangSelector";
import type { LanguageModal } from "./LanguageModal";
import { NewsModal } from "./NewsModal";
import "./PublicLobby";
import { PublicLobby } from "./PublicLobby";
import { SinglePlayerModal } from "./SinglePlayerModal";
import { TerritoryPatternsModal } from "./TerritoryPatternsModal";
import { TokenLoginModal } from "./TokenLoginModal";
import { SendKickPlayerIntentEvent } from "./Transport";
import { UserSettingModal } from "./UserSettingModal";
import "./UsernameInput";
import { UsernameInput } from "./UsernameInput";
import {
  generateCryptoRandomUUID,
  incrementGamesPlayed,
  isInIframe,
  translateText,
} from "./Utils";
import "./components/NewsButton";
import { NewsButton } from "./components/NewsButton";
import "./components/baseComponents/Button";
import "./components/baseComponents/Modal";
import {
  ensureGuestSession,
  getUserMe,
  isGuestSession,
  isLoggedIn,
} from "./jwt";
import "./styles.css";

declare global {
  interface Window {
    PageOS: {
      session: {
        newPageView: () => void;
      };
    };
    fusetag: {
      registerZone: (id: string) => void;
      destroyZone: (id: string) => void;
      pageInit: (options?: any) => void;
      que: Array<() => void>;
    };
    ramp: {
      que: Array<() => void>;
      passiveMode: boolean;
      spaAddAds: (ads: Array<{ type: string; selectorId: string }>) => void;
      destroyUnits: (adType: string) => void;
      settings?: {
        slots?: any;
      };
      spaNewPage: (url: string) => void;
    };
  }

  // Extend the global interfaces to include your custom events
  interface DocumentEventMap {
    "join-lobby": CustomEvent<JoinLobbyEvent>;
    "kick-player": CustomEvent;
  }
}

export interface JoinLobbyEvent {
  clientID: string;
  // Multiplayer games only have gameID, gameConfig is not known until game starts.
  gameID: string;
  // GameConfig only exists when playing a singleplayer game.
  gameStartInfo?: GameStartInfo;
  // GameRecord exists when replaying an archived game.
  gameRecord?: GameRecord;
}

class Client {
  private gameStop: (() => void) | null = null;
  private eventBus: EventBus = new EventBus();

  private usernameInput: UsernameInput | null = null;
  private flagInput: FlagInput | null = null;
  private darkModeButton: DarkModeButton | null = null;

  private joinModal: JoinPrivateLobbyModal;
  private publicLobby: PublicLobby;
  private userSettings: UserSettings = new UserSettings();
  private patternsModal: TerritoryPatternsModal;
  private tokenLoginModal: TokenLoginModal;

  private gutterAds: GutterAds | null = null;
  private gutterAdsLoader: Promise<GutterAds> | null = null;

  private pendingJoin: { cancelled: boolean } | null = null;

  constructor() {}

  async initialize(): Promise<void> {
    const gameVersion = document.getElementById(
      "game-version",
    ) as HTMLDivElement;
    if (!gameVersion) {
      console.warn("Game version element not found");
    }
    gameVersion.innerText = version;

    try {
      await ensureGuestSession();
    } catch (error) {
      console.error("Failed to establish guest session", error);
    }

    const newsModal = document.querySelector("news-modal") as NewsModal;
    if (!newsModal || !(newsModal instanceof NewsModal)) {
      console.warn("[GlobalWars] News modal element not found");
    }
    const newsButton = document.querySelector("news-button") as NewsButton;
    if (!newsButton) {
      console.warn("[GlobalWars] News button element not found");
    } else {
      console.log("GlobalWars intel terminal ready");
    }

    // Comment out to show news button.
    // newsButton.hidden = true;

    const langSelector = document.querySelector(
      "lang-selector",
    ) as LangSelector;
    if (!langSelector) {
      console.warn("[GlobalWars] Language selector element not found");
    }
    void import(
      /* webpackChunkName: "language-modal" */ "./LanguageModal"
    ).then(({ LanguageModal }) => {
      const languageModal = document.querySelector(
        "language-modal",
      ) as LanguageModal | null;
      if (!languageModal) {
        console.warn("[GlobalWars] Language modal element not found");
        return;
      }
      if (!(languageModal instanceof LanguageModal)) {
        console.warn("[GlobalWars] Language modal element not found");
      }
    });

    this.flagInput = document.querySelector("flag-input") as FlagInput;
    if (!this.flagInput) {
      console.warn("[GlobalWars] Flag input element not found");
    }

    this.darkModeButton = document.querySelector(
      "dark-mode-button",
    ) as DarkModeButton;
    if (!this.darkModeButton) {
      console.warn("[GlobalWars] Dark mode button element not found");
    }

    this.usernameInput = document.querySelector(
      "username-input",
    ) as UsernameInput;
    if (!this.usernameInput) {
      console.warn("[GlobalWars] Username input element not found");
    }

    this.publicLobby = document.querySelector("public-lobby") as PublicLobby;
    if (this.publicLobby) {
      this.publicLobby.rankedRequiresAuth = isGuestSession();
    }

    const lobbyPanel = document.getElementById("lobby-panel");
    const playNowButton = document.getElementById("play-now");
    if (playNowButton && lobbyPanel) {
      playNowButton.addEventListener("click", () => {
        lobbyPanel.scrollIntoView({ behavior: "smooth", block: "start" });
        lobbyPanel.classList.add("lobby-panel--highlight");
        window.setTimeout(() => {
          lobbyPanel.classList.remove("lobby-panel--highlight");
        }, 1100);
      });
    }

    const lobbyPanel = document.getElementById("lobby-panel");
    const playNowButton = document.getElementById("play-now");
    if (playNowButton && lobbyPanel) {
      playNowButton.addEventListener("click", () => {
        lobbyPanel.scrollIntoView({ behavior: "smooth", block: "start" });
        lobbyPanel.classList.add("lobby-panel--highlight");
        window.setTimeout(() => {
          lobbyPanel.classList.remove("lobby-panel--highlight");
        }, 1100);
      });
    }

    window.addEventListener("beforeunload", () => {
      console.log("Browser is closing");
      if (this.gameStop !== null) {
        this.gameStop();
      }
    });

    document.addEventListener("join-lobby", this.handleJoinLobby.bind(this));
    document.addEventListener("leave-lobby", this.handleLeaveLobby.bind(this));
    document.addEventListener("kick-player", this.handleKickPlayer.bind(this));

    const spModal = document.querySelector(
      "single-player-modal",
    ) as SinglePlayerModal;
    if (!spModal || !(spModal instanceof SinglePlayerModal)) {
      console.warn("[GlobalWars] Singleplayer modal element not found");
    }

    const singlePlayer = document.getElementById("single-player");
    if (singlePlayer === null) throw new Error("Missing single-player");
    singlePlayer.addEventListener("click", () => {
      if (this.usernameInput?.isValid()) {
        spModal.open();
      }
    });

    const hlpModal = document.querySelector("help-modal") as HelpModal;
    if (!hlpModal || !(hlpModal instanceof HelpModal)) {
      console.warn("[GlobalWars] Help modal element not found");
    }
    const helpButton = document.getElementById("help-button");
    if (helpButton === null) throw new Error("Missing help-button");
    helpButton.addEventListener("click", () => {
      hlpModal.open();
    });

    const flagInputModal = document.querySelector(
      "flag-input-modal",
    ) as FlagInputModal;
    if (!flagInputModal || !(flagInputModal instanceof FlagInputModal)) {
      console.warn("[GlobalWars] Flag input modal element not found");
    }

    const flgInput = document.getElementById("flag-input_");
    if (flgInput === null) throw new Error("Missing flag-input_");
    flgInput.addEventListener("click", () => {
      flagInputModal.open();
    });

    this.patternsModal = document.querySelector(
      "territory-patterns-modal",
    ) as TerritoryPatternsModal;
    if (
      !this.patternsModal ||
      !(this.patternsModal instanceof TerritoryPatternsModal)
    ) {
      console.warn("[GlobalWars] Territory patterns modal element not found");
    }
    const patternButton = document.getElementById(
      "territory-patterns-input-preview-button",
    );
    if (isInIframe() && patternButton) {
      patternButton.style.display = "none";
    }

    if (
      !this.patternsModal ||
      !(this.patternsModal instanceof TerritoryPatternsModal)
    ) {
      console.warn("[GlobalWars] Territory patterns modal element not found");
    }
    if (patternButton === null)
      throw new Error("territory-patterns-input-preview-button");
    this.patternsModal.previewButton = patternButton;
    this.patternsModal.refresh();
    patternButton.addEventListener("click", () => {
      this.patternsModal.open();
    });

    this.tokenLoginModal = document.querySelector(
      "token-login",
    ) as TokenLoginModal;
    if (
      !this.tokenLoginModal ||
      !(this.tokenLoginModal instanceof TokenLoginModal)
    ) {
      console.warn("[GlobalWars] Token login modal element not found");
    }

    const onUserMe = async (userMeResponse: UserMeResponse | false) => {
      document.dispatchEvent(
        new CustomEvent("userMeResponse", {
          detail: userMeResponse,
          bubbles: true,
          cancelable: true,
        }),
      );

      if (this.publicLobby) {
        this.publicLobby.rankedRequiresAuth = isGuestSession();
      }

      const config = await getServerConfigFromClient();
      if (!hasAllowedFlare(userMeResponse, config)) {
        if (userMeResponse === false) {
          alert(
            translateText("auth.login_required") ??
              "Sign in to access restricted queues.",
          );
        } else {
          alert(
            translateText("auth.not_authorized") ??
              "You are not authorized to access this queue.",
          );
        }
        return;
      } else if (userMeResponse === false) {
        // Not logged in
        this.patternsModal.onUserMe(null);
      } else {
        // Authorized
        console.log(
          `GlobalWars roster ID: ${userMeResponse.player.publicId}\n` +
            "Share only with commanders you trust—this link grants access to your battle record.",
        );
        this.patternsModal.onUserMe(userMeResponse);
        const flares = (userMeResponse.player.flares ?? []).filter((flare) =>
          flare.startsWith("pattern:"),
        );
        if (flares.length > 0) {
          console.log("Hiding gutter ads because you have patterns");
          void this.hideGutterAds();
        }
      }
    };

    const loginState = isLoggedIn();
    if (loginState === false) {
      onUserMe(false);
    } else {
      getUserMe()
        .then(onUserMe)
        .catch(() => onUserMe(false));
    }

    const settingsModal = document.querySelector(
      "user-setting",
    ) as UserSettingModal;
    if (!settingsModal || !(settingsModal instanceof UserSettingModal)) {
      console.warn("User settings modal element not found");
    }
    document
      .getElementById("settings-button")
      ?.addEventListener("click", () => {
        settingsModal.open();
      });

    const hostModal = document.querySelector(
      "host-lobby-modal",
    ) as HostPrivateLobbyModal;
    if (!hostModal || !(hostModal instanceof HostPrivateLobbyModal)) {
      console.warn("Host private lobby modal element not found");
    }
    const hostLobbyButton = document.getElementById("host-lobby-button");
    if (hostLobbyButton === null) throw new Error("Missing host-lobby-button");
    hostLobbyButton.addEventListener("click", () => {
      if (this.usernameInput?.isValid()) {
        hostModal.open();
        this.publicLobby.leaveLobby();
      }
    });

    this.joinModal = document.querySelector(
      "join-private-lobby-modal",
    ) as JoinPrivateLobbyModal;
    if (!this.joinModal || !(this.joinModal instanceof JoinPrivateLobbyModal)) {
      console.warn("Join private lobby modal element not found");
    }
    const joinPrivateLobbyButton = document.getElementById(
      "join-private-lobby-button",
    );
    if (joinPrivateLobbyButton === null)
      throw new Error("Missing join-private-lobby-button");
    joinPrivateLobbyButton.addEventListener("click", () => {
      if (this.usernameInput?.isValid()) {
        this.joinModal.open();
      }
    });

    if (this.userSettings.darkMode()) {
      document.documentElement.classList.add("dark");
    } else {
      document.documentElement.classList.remove("dark");
    }

    // Attempt to join lobby
    this.handleHash();

    const onHashUpdate = () => {
      // Reset the UI to its initial state
      this.joinModal.close();
      if (this.gameStop !== null) {
        this.handleLeaveLobby();
      }

      // Attempt to join lobby
      this.handleHash();
    };

    // Handle browser navigation & manual hash edits
    window.addEventListener("popstate", onHashUpdate);
    window.addEventListener("hashchange", onHashUpdate);

    function updateSliderProgress(slider: HTMLInputElement) {
      const percent =
        ((Number(slider.value) - Number(slider.min)) /
          (Number(slider.max) - Number(slider.min))) *
        100;
      slider.style.setProperty("--progress", `${percent}%`);
    }

    document
      .querySelectorAll<HTMLInputElement>(
        "#bots-count, #private-lobby-bots-count",
      )
      .forEach((slider) => {
        updateSliderProgress(slider);
        slider.addEventListener("input", () => updateSliderProgress(slider));
      });

    this.initializeFuseTag();
  }

  private handleHash() {
    const strip = () =>
      history.replaceState(
        null,
        "",
        window.location.pathname + window.location.search,
      );

    const alertAndStrip = (message: string) => {
      alert(message);
      strip();
    };

    const hash = window.location.hash;

    // Decode the hash first to handle encoded characters
    const decodedHash = decodeURIComponent(hash);
    const params = new URLSearchParams(decodedHash.split("?")[1] || "");

    // Handle different hash sections
    if (decodedHash.startsWith("#purchase-completed")) {
      // Parse params after the ?
      const status = params.get("status");

      if (status !== "true") {
        alertAndStrip("purchase failed");
        return;
      }

      const patternName = params.get("pattern");
      if (!patternName) {
        alert("Something went wrong. Please contact support.");
        console.error("purchase-completed but no pattern name");
        return;
      }

      this.userSettings.setSelectedPatternName(patternName);
      const token = params.get("login-token");

      if (token) {
        strip();
        window.addEventListener("beforeunload", () => {
          // The page reloads after token login, so we need to save the pattern name
          // in case it is unset during reload.
          this.userSettings.setSelectedPatternName(patternName);
        });
        this.tokenLoginModal.open(token);
      } else {
        alertAndStrip(`purchase succeeded: ${patternName}`);
        this.patternsModal.refresh();
      }
      return;
    }

    if (decodedHash.startsWith("#token-login")) {
      const token = params.get("token-login");

      if (!token) {
        alertAndStrip(
          `login failed! Please try again later or contact support.`,
        );
        return;
      }

      strip();
      this.tokenLoginModal.open(token);
      return;
    }

    if (decodedHash.startsWith("#join=")) {
      const lobbyId = decodedHash.substring(6); // Remove "#join="
      if (lobbyId && ID.safeParse(lobbyId).success) {
        this.joinModal.open(lobbyId);
        console.log(`joining lobby ${lobbyId}`);
      }
    }
    if (decodedHash.startsWith("#affiliate=")) {
      const affiliateCode = decodedHash.replace("#affiliate=", "");
      strip();
      if (affiliateCode) {
        this.patternsModal.open(affiliateCode);
      }
    }
    if (decodedHash.startsWith("#refresh")) {
      window.location.href = "/";
    }
  }

  private async handleJoinLobby(event: CustomEvent<JoinLobbyEvent>) {
    const lobby = event.detail;
    const pendingJoinToken = { cancelled: false };
    this.pendingJoin = pendingJoinToken;
    console.log(`joining lobby ${lobby.gameID}`);
    if (this.gameStop !== null) {
      console.log("joining lobby, stopping existing game");
      this.gameStop();
    }
    const config = await getServerConfigFromClient();

    if (pendingJoinToken.cancelled) {
      console.log("join request cancelled before configuration resolved");
      this.pendingJoin = null;
      return;
    }

    const pattern = this.userSettings.getSelectedPatternName(
      await fetchCosmetics(),
    );

    if (pendingJoinToken.cancelled) {
      console.log("join request cancelled before cosmetics resolved");
      this.pendingJoin = null;
      return;
    }

    this.gameStop = joinLobby(
      this.eventBus,
      {
        gameID: lobby.gameID,
        serverConfig: config,
        cosmetics: {
          color: this.userSettings.getSelectedColor() ?? undefined,
          patternName: pattern?.name ?? undefined,
          patternColorPaletteName: pattern?.colorPalette?.name ?? undefined,
          flag:
            this.flagInput === null || this.flagInput.getCurrentFlag() === "xx"
              ? ""
              : this.flagInput.getCurrentFlag(),
        },
        playerName: this.usernameInput?.getCurrentUsername() ?? "",
        token: getPlayToken(),
        clientID: lobby.clientID,
        gameStartInfo: lobby.gameStartInfo ?? lobby.gameRecord?.info,
        gameRecord: lobby.gameRecord,
      },
      () => {
        console.log("Closing modals");
        document.getElementById("settings-button")?.classList.add("hidden");
        document
          .getElementById("username-validation-error")
          ?.classList.add("hidden");
        [
          "single-player-modal",
          "host-lobby-modal",
          "join-private-lobby-modal",
          "game-starting-modal",
          "game-top-bar",
          "help-modal",
          "user-setting",
          "territory-patterns-modal",
          "language-modal",
          "news-modal",
          "flag-input-modal",
          "account-button",
          "token-login",
        ].forEach((tag) => {
          const modal = document.querySelector(tag) as HTMLElement & {
            close?: () => void;
            isModalOpen?: boolean;
          };
          if (modal?.close) {
            modal.close();
          } else if ("isModalOpen" in modal) {
            modal.isModalOpen = false;
          }
        });
        this.publicLobby.stop();
        document.querySelectorAll(".ad").forEach((ad) => {
          (ad as HTMLElement).style.display = "none";
        });

        // show when the game loads
        const startingModal = document.querySelector(
          "game-starting-modal",
        ) as GameStartingModal;
        if (startingModal && startingModal instanceof GameStartingModal) {
          startingModal.show();
        }
        void this.hideGutterAds();
      },
      () => {
        this.joinModal.close();
        this.publicLobby.stop();
        incrementGamesPlayed();

        try {
          window.PageOS.session.newPageView();
        } catch (e) {
          console.error("Error calling newPageView", e);
        }

        document.querySelectorAll(".ad").forEach((ad) => {
          (ad as HTMLElement).style.display = "none";
        });

        // Ensure there's a homepage entry in history before adding the lobby entry
        if (window.location.hash === "" || window.location.hash === "#") {
          history.pushState(null, "", window.location.origin + "#refresh");
        }
        history.pushState(null, "", `#join=${lobby.gameID}`);
      },
    );

    this.pendingJoin = null;
  }

  private async handleLeaveLobby(/* event: CustomEvent */) {
    if (this.pendingJoin) {
      this.pendingJoin.cancelled = true;
      this.pendingJoin = null;
<<<<<<< HEAD
    }

    if (this.gameStop !== null) {
      console.log("leaving lobby, cancelling game");
      this.gameStop();
      this.gameStop = null;
    } else {
      console.log("leaving lobby before connection completed");
    }

=======
    }

    if (this.gameStop !== null) {
      console.log("leaving lobby, cancelling game");
      this.gameStop();
      this.gameStop = null;
    } else {
      console.log("leaving lobby before connection completed");
    }

>>>>>>> 839bfe23
    void this.hideGutterAds();
    this.publicLobby.leaveLobby();

    if (window.location.hash.startsWith("#join=")) {
      history.replaceState(
        null,
        "",
        window.location.pathname + window.location.search,
      );
    }
  }

  private handleKickPlayer(event: CustomEvent) {
    const { target } = event.detail;

    // Forward to eventBus if available
    if (this.eventBus) {
      this.eventBus.emit(new SendKickPlayerIntentEvent(target));
    }
  }

  private initializeFuseTag() {
    const tryInitFuseTag = (): boolean => {
      if (window.fusetag && typeof window.fusetag.pageInit === "function") {
        console.log("initializing fuse tag");
        window.fusetag.que.push(() => {
          window.fusetag.pageInit({
            blockingFuseIds: ["lhs_sticky_vrec", "rhs_sticky_vrec"],
          });
          void this.showGutterAds();
        });
        return true;
      } else {
        return false;
      }
    };

    const interval = setInterval(() => {
      if (tryInitFuseTag()) {
        clearInterval(interval);
      }
    }, 100);
  }

  private async ensureGutterAds(): Promise<GutterAds> {
    if (this.gutterAds) {
      return this.gutterAds;
    }

    this.gutterAdsLoader ??= Promise.all([
      import(/* webpackChunkName: "gutter-ads" */ "./GutterAds"),
      import(
        /* webpackChunkName: "google-ad-element" */ "./GoogleAdElement"
      ).then(() => undefined),
    ])
      .then(async ([adsModule]) => {
        await customElements.whenDefined("gutter-ads");
        const element = document.querySelector("gutter-ads");
        if (!element || !(element instanceof adsModule.GutterAds)) {
          throw new Error("Missing gutter-ads");
        }
        this.gutterAds = element;
        return element;
      })
      .catch((error) => {
        console.error("Failed to initialize gutter ads", error);
        this.gutterAdsLoader = null;
        throw error;
      });

    return this.gutterAdsLoader;
  }

  private async showGutterAds(): Promise<void> {
    try {
      const ads = await this.ensureGutterAds();
      ads.show();
    } catch (error) {
      console.error("Unable to show gutter ads", error);
    }
  }

  private async hideGutterAds(): Promise<void> {
    if (!this.gutterAds && !this.gutterAdsLoader) {
      return;
    }

    try {
      const ads = await this.ensureGutterAds();
      ads.hide();
    } catch (error) {
      console.error("Unable to hide gutter ads", error);
    }
  }
}

// Initialize the client when the DOM is loaded
document.addEventListener("DOMContentLoaded", () => {
  void new Client().initialize();
});

// WARNING: DO NOT EXPOSE THIS ID
function getPlayToken(): string {
  const result = isLoggedIn();
  if (result !== false) return result.token;
  return getPersistentIDFromCookie();
}

// WARNING: DO NOT EXPOSE THIS ID
export function getPersistentID(): string {
  const result = isLoggedIn();
  if (result !== false) return result.claims.sub;
  return getPersistentIDFromCookie();
}

// WARNING: DO NOT EXPOSE THIS ID
function getPersistentIDFromCookie(): string {
  const COOKIE_NAME = "player_persistent_id";

  // Try to get existing cookie
  const cookies = document.cookie.split(";");
  for (const cookie of cookies) {
    const [cookieName, cookieValue] = cookie.split("=").map((c) => c.trim());
    if (cookieName === COOKIE_NAME) {
      return cookieValue;
    }
  }

  // If no cookie exists, create new ID and set cookie
  const newID = generateCryptoRandomUUID();
  document.cookie = [
    `${COOKIE_NAME}=${newID}`,
    `max-age=${5 * 365 * 24 * 60 * 60}`, // 5 years
    "path=/",
    "SameSite=Strict",
    "Secure",
  ].join(";");

  return newID;
}

function hasAllowedFlare(
  userMeResponse: UserMeResponse | false,
  config: ServerConfig,
) {
  const allowed = config.allowedFlares();
  if (allowed === undefined) return true;
  if (userMeResponse === false) return false;
  const flares = userMeResponse.player.flares;
  if (flares === undefined) return false;
  return allowed.length === 0 || allowed.some((f) => flares.includes(f));
}<|MERGE_RESOLUTION|>--- conflicted
+++ resolved
@@ -653,7 +653,6 @@
     if (this.pendingJoin) {
       this.pendingJoin.cancelled = true;
       this.pendingJoin = null;
-<<<<<<< HEAD
     }
 
     if (this.gameStop !== null) {
@@ -664,18 +663,6 @@
       console.log("leaving lobby before connection completed");
     }
 
-=======
-    }
-
-    if (this.gameStop !== null) {
-      console.log("leaving lobby, cancelling game");
-      this.gameStop();
-      this.gameStop = null;
-    } else {
-      console.log("leaving lobby before connection completed");
-    }
-
->>>>>>> 839bfe23
     void this.hideGutterAds();
     this.publicLobby.leaveLobby();
 
