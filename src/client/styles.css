--- conflicted
+++ resolved
@@ -46,45 +46,24 @@
 }
 
 .hero {
-<<<<<<< HEAD
-  display: flex;
-  flex-direction: column;
-  gap: 1.5rem;
-  padding: 1.5rem 5vw 1.25rem;
-  align-items: flex-start;
-  justify-content: center;
-  width: min(100%, 960px);
-  margin: 0 auto;
-=======
   display: grid;
   gap: 2.5rem;
   padding: 2.5rem 5vw 2rem;
   align-items: center;
   justify-content: space-between;
   grid-template-columns: repeat(auto-fit, minmax(280px, 1fr));
->>>>>>> 432eaba8
 }
 
 .hero__branding {
   display: flex;
   flex-direction: column;
-<<<<<<< HEAD
-  gap: 1rem;
-  max-width: 520px;
-=======
   gap: 1.5rem;
   max-width: 560px;
->>>>>>> 432eaba8
 }
 
 .hero__logo {
   display: block;
-<<<<<<< HEAD
-  max-width: 320px;
-  width: 100%;
-=======
   max-width: 100%;
->>>>>>> 432eaba8
 }
 
 .hero__tagline {
@@ -97,11 +76,7 @@
 .hero__actions {
   display: flex;
   flex-wrap: wrap;
-<<<<<<< HEAD
-  gap: 0.65rem;
-=======
   gap: 1rem;
->>>>>>> 432eaba8
 }
 
 .hero__attribution {
@@ -115,11 +90,7 @@
   display: inline-flex;
   align-items: center;
   justify-content: center;
-<<<<<<< HEAD
-  padding: 0.65rem 1.5rem;
-=======
   padding: 0.75rem 1.75rem;
->>>>>>> 432eaba8
   border-radius: 9999px;
   font-weight: 600;
   letter-spacing: 0.04em;
@@ -148,8 +119,6 @@
   box-shadow: 0 22px 40px rgba(42, 182, 255, 0.32);
 }
 
-<<<<<<< HEAD
-=======
 .hero__visual {
   position: relative;
   display: flex;
@@ -179,7 +148,6 @@
   border: 1px solid rgba(118, 198, 255, 0.22);
 }
 
->>>>>>> 432eaba8
 .hero__version {
   font-family: "Roboto Mono", monospace;
   color: rgba(161, 213, 255, 0.9);
@@ -190,24 +158,17 @@
 
 @media (max-width: 768px) {
   .hero {
-<<<<<<< HEAD
-    padding: 1.5rem 1.25rem 1rem;
-=======
     padding: 2rem 1.5rem 1.25rem;
->>>>>>> 432eaba8
   }
 
   .hero__actions {
     flex-direction: column;
     align-items: stretch;
   }
-<<<<<<< HEAD
-=======
 
   .hero__visual::before {
     inset: 12% 16%;
   }
->>>>>>> 432eaba8
 }
 
 .container {
