@tailwind base;
@tailwind components;
@tailwind utilities;
@import url("https://fonts.googleapis.com/css2?family=Inter:wght@400;500;600;700&family=Roboto+Mono:wght@500&display=swap");
@import url("./styles/core/flag-animation.css");
@import url("./styles/core/variables.css");
@import url("./styles/core/typography.css");
@import url("./styles/layout/header.css");
@import url("./styles/layout/footer.css");
@import url("./styles/layout/container.css");
@import url("./styles/components/button.css");
@import url("./styles/components/modal.css");
@import url("./styles/modal/chat.css");
@import url("./styles/components/setting.css");
@import url("./styles/components/controls.css");

:root {
  --primary-color: #2ab6ff;
  --primary-color-dark: #0b213f;
  --secondary-color: #112236;
  --accent-color: #ff6b91;
  --success-color: #53d58d;
  --danger-color: #ff5b6e;
  --warning-color: #f0b545;
  --info-color: #5cc9ff;
  --light-color: #f4f8ff;
  --dark-color: #050c18;
  --glass-border: rgba(118, 198, 255, 0.35);
  --glass-highlight: rgba(42, 182, 255, 0.18);
}

body {
  background: linear-gradient(135deg, #030b18 0%, #051c35 48%, #0b335c 100%);
  font-family: "Inter", "Segoe UI", Tahoma, Geneva, Verdana, sans-serif;
  color: var(--light-color);
}

.l-header {
  background: linear-gradient(
    120deg,
    rgba(5, 12, 26, 0.92),
    rgba(7, 37, 67, 0.78)
  );
  backdrop-filter: blur(14px);
  border-bottom: 1px solid rgba(118, 198, 255, 0.25);
}

<<<<<<< HEAD
.masthead {
=======
.hero {
  padding: clamp(1.25rem, 3vw, 1.75rem) 5vw clamp(1rem, 2.5vw, 1.5rem);
>>>>>>> 7c303ef5
  width: min(100%, 1100px);
  margin: 0 auto;
  padding: clamp(0.85rem, 3vw, 1.5rem) clamp(1.25rem, 4vw, 3rem);
  display: grid;
  grid-template-columns: minmax(0, 1fr) auto minmax(0, 1fr);
  align-items: center;
  gap: clamp(0.5rem, 3vw, 1.75rem);
}

<<<<<<< HEAD
.masthead__controls,
.masthead__actions {
=======
.hero__layout {
  display: grid;
  grid-template-columns: minmax(0, 1fr) minmax(0, 300px);
  gap: clamp(1.25rem, 2.5vw, 2.5rem);
  align-items: center;
}

.hero__copy {
>>>>>>> 7c303ef5
  display: flex;
  align-items: center;
  gap: 0.75rem;
}

.masthead__controls {
  justify-content: flex-start;
}

<<<<<<< HEAD
.masthead__actions {
  justify-content: flex-end;
=======
.hero__headline {
  font-size: clamp(2rem, 4vw, 2.75rem);
  font-weight: 700;
  letter-spacing: -0.02em;
  color: #e8f5ff;
  text-shadow: 0 14px 35px rgba(3, 11, 24, 0.6);
}

.hero__tagline {
  font-size: clamp(1.05rem, 1.55vw, 1.45rem);
  color: rgba(226, 241, 255, 0.92);
  line-height: 1.6;
  text-shadow: 0 10px 32px rgba(8, 24, 45, 0.65);
}

.hero__features {
  display: grid;
  grid-template-columns: repeat(auto-fit, minmax(190px, 1fr));
  gap: 0.75rem;
  padding: 0;
  margin: 0;
  list-style: none;
}

.hero__feature {
  display: inline-flex;
  align-items: center;
  gap: 0.5rem;
  font-size: 0.95rem;
  color: rgba(210, 232, 255, 0.9);
}

.hero__feature::before {
  content: "✦";
  color: #61e6ff;
  font-size: 0.85rem;
>>>>>>> 7c303ef5
}

.masthead__logo {
  display: flex;
  justify-content: center;
}

<<<<<<< HEAD
.masthead__logo img {
  width: clamp(180px, 28vw, 280px);
  height: auto;
=======
.hero__aside {
  display: flex;
  justify-content: flex-end;
}

.hero__card {
  display: flex;
  flex-direction: column;
  gap: 0.75rem;
  padding: 1.25rem;
  border-radius: 18px;
  width: min(100%, 300px);
  background:
    radial-gradient(circle at top, rgba(97, 230, 255, 0.18), transparent 60%),
    rgba(7, 30, 58, 0.78);
  border: 1px solid rgba(118, 198, 255, 0.3);
  box-shadow: 0 20px 48px rgba(5, 15, 32, 0.4);
  backdrop-filter: blur(14px);
  -webkit-backdrop-filter: blur(14px);
}

.hero__card-title {
  font-size: 1.1rem;
  font-weight: 600;
  letter-spacing: 0.08em;
  text-transform: uppercase;
  color: rgba(220, 240, 255, 0.95);
}

.hero__card-body {
  font-size: 0.95rem;
  line-height: 1.6;
  color: rgba(200, 226, 255, 0.85);
}

.hero__card-meta {
  display: flex;
  flex-wrap: wrap;
  gap: 0.45rem;
}

.hero__card-meta span {
  border-radius: 9999px;
  background: rgba(13, 49, 88, 0.7);
  border: 1px solid rgba(118, 198, 255, 0.25);
  padding: 0.3rem 0.7rem;
  font-size: 0.72rem;
  letter-spacing: 0.08em;
  text-transform: uppercase;
  color: rgba(220, 240, 255, 0.85);
}

.hero__attribution {
  font-size: 0.85rem;
  color: rgba(170, 216, 255, 0.75);
  letter-spacing: 0.08em;
  text-transform: uppercase;
>>>>>>> 7c303ef5
}

.masthead__button {
  display: inline-flex;
  align-items: center;
  justify-content: center;
  gap: 0.5rem;
  padding: 0.55rem 1.4rem;
  border-radius: 9999px;
  font-weight: 600;
  letter-spacing: 0.04em;
  background: linear-gradient(135deg, #2ab6ff, #61e6ff);
  color: #041124;
  border: 1px solid rgba(118, 198, 255, 0.4);
  box-shadow: 0 12px 28px rgba(42, 182, 255, 0.28);
  cursor: pointer;
  text-decoration: none;
  transition:
    transform 0.2s ease,
    box-shadow 0.2s ease,
    background-color 0.2s ease;
<<<<<<< HEAD
=======
  text-decoration: none;
  border: 1px solid transparent;
  cursor: pointer;
>>>>>>> 7c303ef5
}

.masthead__button:hover {
  transform: translateY(-2px);
  box-shadow: 0 18px 40px rgba(42, 182, 255, 0.32);
}

.masthead__button--secondary {
  background: rgba(4, 20, 36, 0.78);
  color: var(--light-color);
}

.version-badge {
  display: inline-flex;
  align-items: center;
  gap: 0.4rem;
  padding: 0.3rem 0.8rem;
  border-radius: 9999px;
  background: rgba(8, 26, 46, 0.65);
  border: 1px solid rgba(118, 198, 255, 0.28);
  color: rgba(191, 223, 255, 0.85);
  font-family: "Roboto Mono", monospace;
  font-size: 0.78rem;
  letter-spacing: 0.08em;
  text-transform: uppercase;
  margin-bottom: 1rem;
}

<<<<<<< HEAD
.dark-mode-button {
  border: none;
  background: none;
  color: var(--light-color);
  cursor: pointer;
  transition:
    transform 0.2s ease,
    filter 0.2s ease;
}

.dark-mode-button:hover {
  transform: translateY(-1px);
  filter: brightness(1.1);
}

.dark-mode-button--inline {
  position: static;
  font-size: 1.75rem;
  line-height: 1;
  display: inline-flex;
}

.dark-mode-button--floating {
  position: fixed;
  top: 16px;
  left: 16px;
  font-size: 2.5rem;
  line-height: 1;
  z-index: 1200;
}

@media (max-width: 900px) {
  .masthead {
    grid-template-columns: 1fr;
    justify-items: center;
    text-align: center;
    gap: 1rem;
=======
@media (max-width: 1024px) {
  .hero {
    padding: clamp(1rem, 3vw, 1.5rem) 4vw clamp(0.85rem, 2.5vw, 1.25rem);
  }

  .hero__layout {
    grid-template-columns: minmax(0, 1fr);
    gap: 2rem;
  }

  .hero__copy {
    max-width: 100%;
  }

  .hero__aside {
    justify-content: flex-start;
  }
}

@media (max-width: 640px) {
  .hero {
    padding: 1rem 1.5rem 0.75rem;
  }

  .hero__features {
    grid-template-columns: minmax(0, 1fr);
>>>>>>> 7c303ef5
  }

  .masthead__controls,
  .masthead__actions {
    justify-content: center;
    flex-wrap: wrap;
  }

  .hero__card {
    width: 100%;
  }
}

.container {
  background: rgba(8, 30, 55, 0.56);
  border-radius: 18px;
  box-shadow: 0 24px 60px rgba(3, 11, 24, 0.35);
  backdrop-filter: blur(14px);
  -webkit-backdrop-filter: blur(14px);
  border: 1px solid var(--glass-border);
}

.lobby-panel {
  position: relative;
  transition:
    box-shadow 0.3s ease,
    transform 0.3s ease;
}

.lobby-panel--highlight {
  animation: lobby-panel-pulse 1.1s ease-out;
}

@keyframes lobby-panel-pulse {
  0% {
    box-shadow: 0 0 0 rgba(97, 230, 255, 0);
    transform: translateY(0);
  }
  30% {
    box-shadow: 0 0 0 12px rgba(97, 230, 255, 0.25);
    transform: translateY(-4px);
  }
  100% {
    box-shadow: 0 0 0 rgba(97, 230, 255, 0);
    transform: translateY(0);
  }
}

* {
  -webkit-box-sizing: border-box;
  -moz-box-sizing: border-box;
  box-sizing: border-box;
}

/* Add custom scrollbar styles */
::-webkit-scrollbar {
  width: 8px;
}

::-webkit-scrollbar-track {
  background: rgba(0, 0, 0, 0.1);
  border-radius: 4px;
}

::-webkit-scrollbar-thumb {
  background: rgba(255, 255, 255, 0.2);
  border-radius: 4px;
}

::-webkit-scrollbar-thumb:hover {
  background: rgba(255, 255, 255, 0.3);
}

.hide-scrollbar {
  scrollbar-width: none; /* Firefox */
  -ms-overflow-style: none; /* IE/Edge */
}
.hide-scrollbar::-webkit-scrollbar {
  display: none; /* Chrome, Safari */
}

.start-game-button {
  width: 100%;
  max-width: 300px;
  padding: 15px 20px;
  font-size: 16px;
  cursor: pointer;
  background: linear-gradient(135deg, var(--primary-color), #61e6ff);
  color: #041124;
  border: none;
  border-radius: 9999px;
  transition:
    transform 0.2s ease,
    box-shadow 0.2s ease;
  display: inline-block;
  margin: 0 0 20px 0;
}

.start-game-button:not(:disabled):hover {
  transform: translateY(-2px);
  box-shadow: 0 18px 35px rgba(42, 182, 255, 0.35);
}

.start-game-button:disabled {
  background: linear-gradient(to right, #4a4a4a, #3d3d3d);
  opacity: 0.7;
  cursor: not-allowed;
}

.options-layout {
  display: grid;
  grid-template-columns: 1fr;
  gap: 24px;
  margin: 24px 0;
}

.option-cards {
  display: flex;
  flex-direction: row;
  flex-wrap: wrap;
  justify-content: center;
  gap: 16px;
}

.option-card {
  width: 100%;
  min-width: 100px;
  max-width: 120px;
  padding: 4px 4px 0 4px;
  display: flex;
  flex-direction: column;
  align-items: center;
  justify-content: space-between;
  background: rgba(10, 26, 48, 0.85);
  border: 1px solid rgba(118, 198, 255, 0.18);
  border-radius: 12px;
  cursor: pointer;
  transition: all 0.2s ease-in-out;
}

.option-card:hover {
  transform: translateY(-2px);
  border-color: rgba(118, 198, 255, 0.35);
  background: rgba(12, 34, 62, 0.9);
}

.option-card.selected {
  border-color: var(--primary-color);
  background: rgba(42, 182, 255, 0.22);
}

.option-card-title {
  font-size: 14px;
  color: rgba(211, 233, 255, 0.75);
  text-align: center;
  margin: 0 0 4px 0;
}

.option-image {
  width: 100%;
  aspect-ratio: 4/2;
  color: rgba(211, 233, 255, 0.6);
  transition: transform 0.2s ease-in-out;
  border-radius: 8px;
  background-color: rgba(118, 198, 255, 0.12);
  font-size: 14px;
  display: flex;
  align-items: center;
  justify-content: center;
}

.option-card input[type="checkbox"] {
  display: none;
}

label.option-card:hover {
  transform: none;
}

.checkbox-icon {
  width: 16px;
  height: 16px;
  border: 2px solid rgba(211, 233, 255, 0.5);
  border-radius: 6px;
  margin: 4px;
  display: flex;
  align-items: center;
  justify-content: center;
  transition: all 0.2s ease-in-out;
}

.option-card.selected .checkbox-icon {
  border-color: var(--primary-color);
  background: var(--primary-color);
}

.option-card.selected .checkbox-icon::after {
  content: "✓";
  color: white;
}

/* HostLobbyModal css */
.clipboard-icon {
  display: flex;
  align-items: center;
  justify-content: center;
  color: #fff;
}

.visibility-icon {
  display: flex;
  align-items: center;
  justify-content: center;
  color: #fff;
}

.copy-success {
  position: relative;
  color: green;
  font-size: 14px;
  margin-top: 5px;
}

.copy-success-icon {
  width: 18px;
  height: 18px;
  color: #4caf50;
}

#lobbyIdInput {
  font-family: monospace;
  font-weight: 600;
}

.lobby-id-button {
  display: flex;
  align-items: center;
  gap: 8px;
  background: rgba(0, 0, 0, 0.6);
  padding: 8px 16px;
  border-radius: 6px;
  border: 1px solid rgba(255, 255, 255, 0.1);
  cursor: pointer;
  transition: all 0.2s ease-in-out;
}

.lobby-id-button:hover {
  background: rgba(0, 0, 0, 0.3);
  border-color: rgba(255, 255, 255, 0.2);
  transform: translateY(-1px);
}

.lobby-id {
  font-size: 14px;
  color: #fff;
  text-align: center;
  font-family: monospace;
  font-weight: 600;
}

.player-tag {
  display: inline-flex;
  align-items: center;
  gap: 8px;
  background: #2a2a2a;
  color: #fff;
  padding: 8px 12px;
  margin: 4px;
  border-radius: 16px;
  font-size: 14px;
}

#bots-count,
#private-lobby-bots-count {
  width: 80%;
  height: 16px;
  -webkit-appearance: none;
  -moz-appearance: none;
  appearance: none;
}

/* Firefox */
#bots-count::-moz-range-track,
#private-lobby-bots-count::-moz-range-track {
  height: 8px;
  background: white;
}

#bots-count::-moz-range-progress,
#private-lobby-bots-count::-moz-range-progress {
  height: 8px;
  background-color: #0075ff;
}

#bots-count::-moz-range-thumb,
#private-lobby-bots-count::-moz-range-thumb {
  height: 16px;
  width: 16px;
  background: #0075ff;
  border: none;
  border-radius: 50%;
}

/* Chrome */
#bots-count::-webkit-slider-runnable-track,
#private-lobby-bots-count::-webkit-slider-runnable-track {
  height: 8px;
  background: linear-gradient(
    to right,
    #0075ff var(--progress, 0%),
    white var(--progress, 0%)
  );
}

#bots-count::-webkit-slider-thumb,
#private-lobby-bots-count::-webkit-slider-thumb {
  -webkit-appearance: none;
  height: 16px;
  width: 16px;
  background: #0075ff;
  border: none;
  border-radius: 50%;
  margin-top: -4px;
}

.random-map {
  border: 2px solid rgba(255, 255, 255, 0.1);
  background: rgba(30, 30, 30, 0.95);
}

.random-map.selected {
  border: 2px solid #4a9eff;
  background: rgba(74, 158, 255, 0.1);
}

#helpModal table {
  border-collapse: collapse;
}

#helpModal table,
#helpModal table th,
#helpModal table td {
  border: 1px solid rgb(255 255 255 / 0.2);
}

#helpModal table th,
#helpModal table td {
  padding: 8px 16px;
}

#helpModal table td:first-of-type {
  text-align: center;
}

#helpModal .default-image {
  width: 12rem;
  max-width: 12rem;
  height: auto;
  object-fit: contain;
  display: block;
}

#helpModal .info-panel-img {
  width: 12rem;
  max-width: 12rem;
  height: auto;
  object-fit: contain;
  display: block;
}

#helpModal .player-icon-img {
  width: 14rem;
  height: 14rem;
  object-fit: contain;
}

#helpModal .icon {
  background-color: white;
  width: 32px;
  height: 32px;
}

#helpModal .city-icon {
  mask: url("../../resources/images/CityIconWhite.svg") no-repeat center / cover;
}

#helpModal .factory-icon {
  mask: url("../../resources/images/FactoryIconWhite.svg") no-repeat center /
    cover;
}

#helpModal .defense-post-icon {
  mask: url("../../resources/images/ShieldIconWhite.svg") no-repeat center /
    cover;
}

#helpModal .port-icon {
  mask: url("../../resources/images/PortIcon.svg") no-repeat center / cover;
}

#helpModal .warship-icon {
  mask: url("../../resources/images/BattleshipIconWhite.svg") no-repeat center /
    cover;
}

#helpModal .missile-silo-icon {
  mask: url("../../resources/images/MissileSiloIconWhite.svg") no-repeat
    center / cover;
}

#helpModal .sam-launcher-icon {
  mask: url("../../resources/images/SamLauncherIconWhite.svg") no-repeat
    center / cover;
}

#helpModal .atom-bomb-icon {
  mask: url("../../resources/images/NukeIconWhite.svg") no-repeat center / cover;
}

#helpModal .hydrogen-bomb-icon {
  mask: url("../../resources/images/MushroomCloudIconWhite.svg") no-repeat
    center / cover;
}

#helpModal .mirv-icon {
  mask: url("../../resources/images/MIRVIcon.svg") no-repeat center / cover;
}

#helpModal .chat-icon {
  mask: url("../../resources/images/ChatIconWhite.svg") no-repeat center / cover;
}

#helpModal .target-icon {
  mask: url("../../resources/images/TargetIcon.svg") no-repeat center / cover;
}

#helpModal .alliance-icon {
  mask: url("../../resources/images/AllianceIconWhite.svg") no-repeat center /
    cover;
}

#helpModal .emoji-icon {
  mask: url("../../resources/images/EmojiIconWhite.svg") no-repeat center /
    cover;
}

#helpModal .betray-icon {
  mask: url("../../resources/images/TraitorIconWhite.svg") no-repeat center /
    cover;
}

#helpModal .donate-icon {
  mask: url("../../resources/images/DonateTroopIconWhite.svg") no-repeat
    center / cover;
}

#helpModal .donate-gold-icon {
  mask: url("../../resources/images/DonateGoldIconWhite.svg") no-repeat center /
    cover;
}

#helpModal .build-icon {
  mask: url("../../resources/images/BuildIconWhite.svg") no-repeat center /
    cover;
}

#helpModal .info-icon {
  mask: url("../../resources/images/InfoIcon.svg") no-repeat center / cover;
}

#helpModal .boat-icon {
  mask: url("../../resources/images/BoatIcon.svg") no-repeat center / cover;
}

#helpModal .cancel-icon {
  mask: url("../../resources/images/XIcon.svg") no-repeat center / cover;
}

@media screen and (max-width: 768px) {
  #helpModal .modal-content {
    max-height: 90vh;
    max-width: 100vw;
    width: 100%;
  }
  #error-modal {
    max-width: 575px;
  }
}

@media screen and (max-width: 480px) {
  #error-modal {
    max-width: 350px;
  }
}

#error-modal {
  position: fixed;
  padding: 20px;
  background: white;
  border: 1px solid black;
  top: 50%;
  left: 50%;
  transform: translate(-50%, -50%);
  z-index: 9999;
  width: 87%;
  box-sizing: border-box;
}

#error-modal pre {
  overflow-x: auto;
  overflow-y: auto;
  white-space: pre-wrap;
  word-wrap: break-word;
  max-height: 400px;
}

#error-modal button.copy-btn {
  padding: 8px 16px;
  margin-top: 10px;
  background: #4caf50;
  color: white;
  border: none;
  border-radius: 4px;
  cursor: pointer;
}

#error-modal button.close-btn {
  color: white;
  top: 0px;
  right: 0px;
  cursor: pointer;
  background: red;
  margin-right: 0px;
  position: fixed;
  width: 40px;
}

.start-game-button-container {
  display: flex;
  justify-content: center;
  width: 100%;
  margin-top: 20px;
}

.message-area {
  margin-top: 10px;
  padding: 10px;
  border-radius: 4px;
  font-size: 14px;
  transition: opacity 0.3s ease;
  opacity: 0;
  height: 0;
  overflow: hidden;
}

.message-area.show {
  opacity: 1;
  height: auto;
  margin-bottom: 10px;
}

.message-area.error {
  background-color: #ffebee;
  color: #c62828;
}

.message-area.success {
  background-color: #e8f5e9;
  color: #2e7d32;
}

.lobby-id-box {
  display: flex;
  align-items: center;
  justify-content: center;
  position: sticky;
  top: 0;
  z-index: 50;
  gap: 10px;
  margin: 40px 0px 0px 0px;
}

.lobby-id-box input {
  flex-grow: 1;
  max-width: 200px;
  outline: 0;
  padding: 10px;
  font-size: 16px;
  border: 1px solid #ccc;
  color: #202020;
  border-radius: 8px;
}

.lobby-id-paste-button {
  display: flex;
  align-items: center;
  background: rgba(0, 0, 0, 0.2);
  padding: 10px 16px;
  border-radius: 8px;
  border: 1px solid rgba(255, 255, 255, 0.1);
  cursor: pointer;
  transition: all 0.2s ease-in-out;
}

.lobby-id-paste-button:hover {
  background: rgba(0, 0, 0, 0.3);
  border-color: rgba(255, 255, 255, 0.2);
  transform: translateY(-1px);
}

.lobby-id-paste-button-icon {
  display: flex;
  align-items: center;
  justify-content: center;
  color: #fff;
}

.options-section {
  background: rgba(0, 0, 0, 0.2);
  padding: 12px 24px 24px 24px;
  border-radius: 12px;
}

.option-title {
  margin: 0 0 16px 0;
  font-size: 20px;
  color: #fff;
  text-align: center;
}

.players-list {
  display: flex;
  flex-wrap: wrap;
  gap: 8px;
  justify-content: center;
  padding: 0 16px;
}

/* News Button Notification */
news-button .active button {
  position: relative;
  border-color: #2563eb !important;
  border-width: 2px !important;
  box-shadow:
    0 0 0 1px rgba(37, 99, 235, 0.5),
    0 0 8px rgba(37, 99, 235, 0.4);
}

news-button .active button::after {
  content: "";
  position: absolute;
  top: -2px;
  right: -2px;
  width: 12px;
  height: 12px;
  background: #f59e0b;
  border: 2px solid white;
  border-radius: 50%;
  animation: newsPulse 1.5s ease-in-out infinite;
}

@keyframes newsPulse {
  0%,
  100% {
    transform: scale(1);
  }

  50% {
    transform: scale(1.4);
  }
}

.host-badge {
  font-size: 11px;
  color: #4caf50;
  font-weight: bold;
}

.remove-player-btn {
  width: 16px;
  height: 16px;
  border: none;
  background: #ff4444;
  color: white;
  border-radius: 50%;
  font-size: 11px;
  cursor: pointer;
  display: flex;
  align-items: center;
  justify-content: center;
  margin-left: 4px;
}

.remove-player-btn:hover {
  background: #ff6666;
}<|MERGE_RESOLUTION|>--- conflicted
+++ resolved
@@ -45,12 +45,7 @@
   border-bottom: 1px solid rgba(118, 198, 255, 0.25);
 }
 
-<<<<<<< HEAD
 .masthead {
-=======
-.hero {
-  padding: clamp(1.25rem, 3vw, 1.75rem) 5vw clamp(1rem, 2.5vw, 1.5rem);
->>>>>>> 7c303ef5
   width: min(100%, 1100px);
   margin: 0 auto;
   padding: clamp(0.85rem, 3vw, 1.5rem) clamp(1.25rem, 4vw, 3rem);
@@ -60,19 +55,8 @@
   gap: clamp(0.5rem, 3vw, 1.75rem);
 }
 
-<<<<<<< HEAD
 .masthead__controls,
 .masthead__actions {
-=======
-.hero__layout {
-  display: grid;
-  grid-template-columns: minmax(0, 1fr) minmax(0, 300px);
-  gap: clamp(1.25rem, 2.5vw, 2.5rem);
-  align-items: center;
-}
-
-.hero__copy {
->>>>>>> 7c303ef5
   display: flex;
   align-items: center;
   gap: 0.75rem;
@@ -82,47 +66,8 @@
   justify-content: flex-start;
 }
 
-<<<<<<< HEAD
 .masthead__actions {
   justify-content: flex-end;
-=======
-.hero__headline {
-  font-size: clamp(2rem, 4vw, 2.75rem);
-  font-weight: 700;
-  letter-spacing: -0.02em;
-  color: #e8f5ff;
-  text-shadow: 0 14px 35px rgba(3, 11, 24, 0.6);
-}
-
-.hero__tagline {
-  font-size: clamp(1.05rem, 1.55vw, 1.45rem);
-  color: rgba(226, 241, 255, 0.92);
-  line-height: 1.6;
-  text-shadow: 0 10px 32px rgba(8, 24, 45, 0.65);
-}
-
-.hero__features {
-  display: grid;
-  grid-template-columns: repeat(auto-fit, minmax(190px, 1fr));
-  gap: 0.75rem;
-  padding: 0;
-  margin: 0;
-  list-style: none;
-}
-
-.hero__feature {
-  display: inline-flex;
-  align-items: center;
-  gap: 0.5rem;
-  font-size: 0.95rem;
-  color: rgba(210, 232, 255, 0.9);
-}
-
-.hero__feature::before {
-  content: "✦";
-  color: #61e6ff;
-  font-size: 0.85rem;
->>>>>>> 7c303ef5
 }
 
 .masthead__logo {
@@ -130,69 +75,9 @@
   justify-content: center;
 }
 
-<<<<<<< HEAD
 .masthead__logo img {
   width: clamp(180px, 28vw, 280px);
   height: auto;
-=======
-.hero__aside {
-  display: flex;
-  justify-content: flex-end;
-}
-
-.hero__card {
-  display: flex;
-  flex-direction: column;
-  gap: 0.75rem;
-  padding: 1.25rem;
-  border-radius: 18px;
-  width: min(100%, 300px);
-  background:
-    radial-gradient(circle at top, rgba(97, 230, 255, 0.18), transparent 60%),
-    rgba(7, 30, 58, 0.78);
-  border: 1px solid rgba(118, 198, 255, 0.3);
-  box-shadow: 0 20px 48px rgba(5, 15, 32, 0.4);
-  backdrop-filter: blur(14px);
-  -webkit-backdrop-filter: blur(14px);
-}
-
-.hero__card-title {
-  font-size: 1.1rem;
-  font-weight: 600;
-  letter-spacing: 0.08em;
-  text-transform: uppercase;
-  color: rgba(220, 240, 255, 0.95);
-}
-
-.hero__card-body {
-  font-size: 0.95rem;
-  line-height: 1.6;
-  color: rgba(200, 226, 255, 0.85);
-}
-
-.hero__card-meta {
-  display: flex;
-  flex-wrap: wrap;
-  gap: 0.45rem;
-}
-
-.hero__card-meta span {
-  border-radius: 9999px;
-  background: rgba(13, 49, 88, 0.7);
-  border: 1px solid rgba(118, 198, 255, 0.25);
-  padding: 0.3rem 0.7rem;
-  font-size: 0.72rem;
-  letter-spacing: 0.08em;
-  text-transform: uppercase;
-  color: rgba(220, 240, 255, 0.85);
-}
-
-.hero__attribution {
-  font-size: 0.85rem;
-  color: rgba(170, 216, 255, 0.75);
-  letter-spacing: 0.08em;
-  text-transform: uppercase;
->>>>>>> 7c303ef5
 }
 
 .masthead__button {
@@ -214,12 +99,6 @@
     transform 0.2s ease,
     box-shadow 0.2s ease,
     background-color 0.2s ease;
-<<<<<<< HEAD
-=======
-  text-decoration: none;
-  border: 1px solid transparent;
-  cursor: pointer;
->>>>>>> 7c303ef5
 }
 
 .masthead__button:hover {
@@ -248,7 +127,6 @@
   margin-bottom: 1rem;
 }
 
-<<<<<<< HEAD
 .dark-mode-button {
   border: none;
   background: none;
@@ -286,34 +164,6 @@
     justify-items: center;
     text-align: center;
     gap: 1rem;
-=======
-@media (max-width: 1024px) {
-  .hero {
-    padding: clamp(1rem, 3vw, 1.5rem) 4vw clamp(0.85rem, 2.5vw, 1.25rem);
-  }
-
-  .hero__layout {
-    grid-template-columns: minmax(0, 1fr);
-    gap: 2rem;
-  }
-
-  .hero__copy {
-    max-width: 100%;
-  }
-
-  .hero__aside {
-    justify-content: flex-start;
-  }
-}
-
-@media (max-width: 640px) {
-  .hero {
-    padding: 1rem 1.5rem 0.75rem;
-  }
-
-  .hero__features {
-    grid-template-columns: minmax(0, 1fr);
->>>>>>> 7c303ef5
   }
 
   .masthead__controls,
