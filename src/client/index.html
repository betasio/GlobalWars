--- conflicted
+++ resolved
@@ -142,13 +142,8 @@
             <img
               src="../../resources/images/GlobalWarsLogo.svg"
               alt="GlobalWars Command Crest"
-<<<<<<< HEAD
-              width="320"
-              height="110"
-=======
               width="420"
               height="140"
->>>>>>> 432eaba8
               loading="eager"
             />
           </picture>
@@ -174,8 +169,6 @@
             </a>
           </div>
           <div id="game-version" class="hero__version">Loading version...</div>
-<<<<<<< HEAD
-=======
         </div>
         <div class="hero__visual">
           <picture>
@@ -194,7 +187,6 @@
               loading="lazy"
             />
           </picture>
->>>>>>> 432eaba8
         </div>
       </div>
     </header>
