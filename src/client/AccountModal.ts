import { html, LitElement, TemplateResult } from "lit";
import { customElement, query, state } from "lit/decorators.js";
import { UserMeResponse } from "../core/ApiSchemas";
import "./components/Difficulties";
import "./components/PatternButton";
<<<<<<< HEAD
import { getUserMe, googleLogin, logOut } from "./jwt";
=======
import {
  discordLogin,
  getApiBase,
  getUserMe,
  googleLogin,
  logOut,
} from "./jwt";
>>>>>>> 4124b1cc
import { isInIframe, translateText } from "./Utils";

@customElement("account-modal")
export class AccountModal extends LitElement {
  @query("o-modal") private modalEl!: HTMLElement & {
    open: () => void;
    close: () => void;
  };

  private loggedInEmail: string | null = null;
  private loggedInDiscord: string | null = null;

  constructor() {
    super();
  }

  createRenderRoot() {
    return this;
  }

  render() {
    return html`
      <o-modal
        id="account-modal"
        title="${translateText("account_modal.title") || "Account"}"
      >
        ${this.renderInner()}
      </o-modal>
    `;
  }

  private renderInner() {
    if (this.loggedInDiscord) {
      return this.renderLoggedInDiscord();
    } else if (this.loggedInEmail) {
      return this.renderLoggedInEmail();
    } else {
      return this.renderLoginOptions();
    }
  }

  private renderLoggedInDiscord() {
    return html`
      <div class="p-6">
        <div class="mb-4">
          <p class="text-white text-center mb-4">
            Logged in with Discord as ${this.loggedInDiscord}
          </p>
        </div>
        ${this.logoutButton()}
      </div>
    `;
  }

  private renderLoggedInEmail(): TemplateResult {
    return html`
      <div class="p-6">
        <div class="mb-4">
          <p class="text-white text-center mb-4">
            Logged in as ${this.loggedInEmail}
          </p>
        </div>
        ${this.logoutButton()}
      </div>
    `;
  }

  private logoutButton(): TemplateResult {
    return html`
      <button
        @click="${this.handleLogout}"
        class="px-6 py-3 text-sm font-medium text-white bg-red-600 border border-transparent rounded-md hover:bg-red-700 focus:outline-none focus:ring-2 focus:ring-offset-2 focus:ring-red-500 transition-colors duration-200"
      >
        Log Out
      </button>
    `;
  }

  private renderLoginOptions() {
    return html`
      <div class="p-6 space-y-6">
        <div class="text-center space-y-2">
          <h3 class="text-lg font-medium text-white">
            ${translateText("account_modal.choose_login") ||
            "Sign in to Global Wars"}
          </h3>
<<<<<<< HEAD
          <p class="text-sm text-gray-300">
            ${translateText("account_modal.google_only_copy") ||
            "Use your Google account to continue."}
          </p>
=======

          <!-- Discord Login Button -->
          <div class="mb-6">
            <button
              @click="${this.handleDiscordLogin}"
              class="w-full px-6 py-3 text-sm font-medium text-white bg-[#5865F2] border border-transparent rounded-md hover:bg-[#4752C4] focus:outline-none focus:ring-2 focus:ring-offset-2 focus:ring-[#5865F2] transition-colors duration-200 flex items-center justify-center space-x-2"
            >
              <img
                src="/images/DiscordLogo.svg"
                alt="Discord"
                class="w-5 h-5"
              />
              <span
                >${translateText("main.login_discord") ||
                "Login with Discord"}</span
              >
            </button>
          </div>

          <!-- Google Login Button -->
          <div class="mb-6">
            <button
              @click="${this.handleGoogleLogin}"
              class="w-full px-6 py-3 text-sm font-medium text-gray-900 bg-white border border-transparent rounded-md hover:bg-gray-100 focus:outline-none focus:ring-2 focus:ring-offset-2 focus:ring-red-500 transition-colors duration-200 flex items-center justify-center space-x-2"
            >
              <img src="/images/GoogleLogo.svg" alt="Google" class="w-5 h-5" />
              <span
                >${translateText("main.login_google") ||
                "Login with Google"}</span
              >
            </button>
          </div>

          <!-- Divider -->
          <div class="relative mb-6">
            <div class="absolute inset-0 flex items-center">
              <div class="w-full border-t border-gray-300"></div>
            </div>
            <div class="relative flex justify-center text-sm">
              <span class="px-2 bg-gray-800 text-gray-300">or</span>
            </div>
          </div>

          <!-- Email Recovery -->
          <div class="mb-4">
            <label
              for="email"
              class="block text-sm font-medium text-white mb-2"
            >
              Recover account by email
            </label>
            <input
              type="email"
              id="email"
              name="email"
              .value="${this.email}"
              @input="${this.handleEmailInput}"
              class="w-full px-3 py-2 border border-gray-300 rounded-md shadow-sm focus:outline-none focus:ring-2 focus:ring-blue-500 focus:border-blue-500 text-black"
              placeholder="Enter your email address"
              required
            />
          </div>
>>>>>>> 4124b1cc
        </div>
        <div>
          <button
            @click="${this.handleGoogleLogin}"
            class="w-full px-6 py-3 text-sm font-medium text-gray-900 bg-white border border-transparent rounded-md hover:bg-gray-100 focus:outline-none focus:ring-2 focus:ring-offset-2 focus:ring-red-500 transition-colors duration-200 flex items-center justify-center space-x-2"
          >
            <img src="/images/GoogleLogo.svg" alt="Google" class="w-5 h-5" />
            <span
              >${translateText("main.login_google") ||
              "Login with Google"}</span
            >
          </button>
        </div>
      </div>
    `;
  }

  private handleGoogleLogin() {
    googleLogin();
  }

  private handleGoogleLogin() {
    googleLogin();
  }

  public async open() {
    const userMe = await getUserMe();
    if (userMe) {
      this.loggedInEmail = userMe.user.email ?? null;
      this.loggedInDiscord = userMe.user.discord?.global_name ?? null;
    }
    this.modalEl?.open();
    this.requestUpdate();
  }

  public close() {
    this.modalEl?.close();
  }

  private async handleLogout() {
    await logOut();
    this.close();
    // Refresh the page after logout to update the UI state
    window.location.reload();
  }
}

@customElement("account-button")
export class AccountButton extends LitElement {
  @state() private loggedInEmail: string | null = null;
  @state() private loggedInDiscord: string | null = null;

  private isVisible = true;

  @query("account-modal") private recoveryModal: AccountModal;

  constructor() {
    super();

    document.addEventListener("userMeResponse", (event: Event) => {
      const customEvent = event as CustomEvent;

      if (customEvent.detail) {
        const userMeResponse = customEvent.detail as UserMeResponse;
        if (userMeResponse.user.email) {
          this.loggedInEmail = userMeResponse.user.email;
          this.requestUpdate();
        } else if (userMeResponse.user.discord) {
          this.loggedInDiscord = userMeResponse.user.discord.id;
          this.requestUpdate();
        }
      } else {
        // Clear the logged in states when user logs out
        this.loggedInEmail = null;
        this.loggedInDiscord = null;
        this.requestUpdate();
      }
    });
  }

  createRenderRoot() {
    return this;
  }

  render() {
    if (isInIframe()) {
      return html``;
    }

    if (!this.isVisible) {
      return html``;
    }

    let buttonTitle = "";
    if (this.loggedInEmail) {
      buttonTitle = translateText("account_modal.logged_in_as", {
        email: this.loggedInEmail,
      });
    } else if (this.loggedInDiscord) {
      buttonTitle = translateText("account_modal.logged_in_with_discord");
    }

    return html`
      <div class="fixed top-4 right-4 z-[9999]">
        <button
          @click="${this.open}"
          class="w-12 h-12 bg-blue-600 hover:bg-blue-700 text-white rounded-full shadow-2xl hover:shadow-3xl transition-all duration-200 flex items-center justify-center text-xl focus:outline-none focus:ring-4 focus:ring-blue-500 focus:ring-offset-4"
          title="${buttonTitle}"
        >
          ${this.renderIcon()}
        </button>
      </div>
      <account-modal></account-modal>
    `;
  }

  private renderIcon() {
    if (this.loggedInDiscord) {
      return html`<img
        src="/images/DiscordLogo.svg"
        alt="Discord"
        class="w-6 h-6"
      />`;
    } else if (this.loggedInEmail) {
      return html`<img
        src="/images/EmailIcon.svg"
        alt="Email"
        class="w-6 h-6"
      />`;
    }
    return html`<img
      src="/images/LoggedOutIcon.svg"
      alt="Logged Out"
      class="w-6 h-6"
    />`;
  }

  private open() {
    this.recoveryModal?.open();
  }

  public close() {
    this.isVisible = false;
    this.recoveryModal?.close();
    this.requestUpdate();
  }
}<|MERGE_RESOLUTION|>--- conflicted
+++ resolved
@@ -3,17 +3,7 @@
 import { UserMeResponse } from "../core/ApiSchemas";
 import "./components/Difficulties";
 import "./components/PatternButton";
-<<<<<<< HEAD
 import { getUserMe, googleLogin, logOut } from "./jwt";
-=======
-import {
-  discordLogin,
-  getApiBase,
-  getUserMe,
-  googleLogin,
-  logOut,
-} from "./jwt";
->>>>>>> 4124b1cc
 import { isInIframe, translateText } from "./Utils";
 
 @customElement("account-modal")
@@ -100,75 +90,10 @@
             ${translateText("account_modal.choose_login") ||
             "Sign in to Global Wars"}
           </h3>
-<<<<<<< HEAD
           <p class="text-sm text-gray-300">
             ${translateText("account_modal.google_only_copy") ||
             "Use your Google account to continue."}
           </p>
-=======
-
-          <!-- Discord Login Button -->
-          <div class="mb-6">
-            <button
-              @click="${this.handleDiscordLogin}"
-              class="w-full px-6 py-3 text-sm font-medium text-white bg-[#5865F2] border border-transparent rounded-md hover:bg-[#4752C4] focus:outline-none focus:ring-2 focus:ring-offset-2 focus:ring-[#5865F2] transition-colors duration-200 flex items-center justify-center space-x-2"
-            >
-              <img
-                src="/images/DiscordLogo.svg"
-                alt="Discord"
-                class="w-5 h-5"
-              />
-              <span
-                >${translateText("main.login_discord") ||
-                "Login with Discord"}</span
-              >
-            </button>
-          </div>
-
-          <!-- Google Login Button -->
-          <div class="mb-6">
-            <button
-              @click="${this.handleGoogleLogin}"
-              class="w-full px-6 py-3 text-sm font-medium text-gray-900 bg-white border border-transparent rounded-md hover:bg-gray-100 focus:outline-none focus:ring-2 focus:ring-offset-2 focus:ring-red-500 transition-colors duration-200 flex items-center justify-center space-x-2"
-            >
-              <img src="/images/GoogleLogo.svg" alt="Google" class="w-5 h-5" />
-              <span
-                >${translateText("main.login_google") ||
-                "Login with Google"}</span
-              >
-            </button>
-          </div>
-
-          <!-- Divider -->
-          <div class="relative mb-6">
-            <div class="absolute inset-0 flex items-center">
-              <div class="w-full border-t border-gray-300"></div>
-            </div>
-            <div class="relative flex justify-center text-sm">
-              <span class="px-2 bg-gray-800 text-gray-300">or</span>
-            </div>
-          </div>
-
-          <!-- Email Recovery -->
-          <div class="mb-4">
-            <label
-              for="email"
-              class="block text-sm font-medium text-white mb-2"
-            >
-              Recover account by email
-            </label>
-            <input
-              type="email"
-              id="email"
-              name="email"
-              .value="${this.email}"
-              @input="${this.handleEmailInput}"
-              class="w-full px-3 py-2 border border-gray-300 rounded-md shadow-sm focus:outline-none focus:ring-2 focus:ring-blue-500 focus:border-blue-500 text-black"
-              placeholder="Enter your email address"
-              required
-            />
-          </div>
->>>>>>> 4124b1cc
         </div>
         <div>
           <button
