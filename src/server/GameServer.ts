import ipAnonymize from "ip-anonymize";
import { Logger } from "winston";
import WebSocket from "ws";
import { z } from "zod";
import {
  ClientID,
  ClientMessageSchema,
  ClientSendWinnerMessage,
  GameConfig,
  GameInfo,
  GameStartInfo,
  GameStartInfoSchema,
  Intent,
  PlayerRecord,
  ServerDesyncSchema,
  ServerErrorMessage,
  ServerPrestartMessageSchema,
  ServerStartGameMessage,
  ServerTurnMessage,
  Turn,
} from "../core/Schemas";
import { createGameRecord } from "../core/Util";
import { GameEnv, ServerConfig } from "../core/configuration/Config";
import { GameType } from "../core/game/Game";
import { archive } from "./Archive";
import { Client } from "./Client";
import { gatekeeper } from "./Gatekeeper";
export enum GamePhase {
  Lobby = "LOBBY",
  Active = "ACTIVE",
  Finished = "FINISHED",
}

export class GameServer {
  private sentDesyncMessageClients = new Set<ClientID>();

  private maxGameDuration = 3 * 60 * 60 * 1000; // 3 hours

  private disconnectedTimeout = 1 * 30 * 1000; // 30 seconds

  private turns: Turn[] = [];
  private intents: Intent[] = [];
  public activeClients: Client[] = [];
  // Used for record record keeping
  private allClients: Map<ClientID, Client> = new Map();
  private _hasStarted = false;
  private _startTime: number | null = null;

  private endTurnIntervalID: ReturnType<typeof setInterval> | undefined;

  private lastPingUpdate = 0;

  private winner: ClientSendWinnerMessage | null = null;

  // Note: This can be undefined if accessed before the game starts.
  private gameStartInfo!: GameStartInfo;

  private log: Logger;

  private _hasPrestarted = false;

  private kickedClients: Set<ClientID> = new Set();
  private outOfSyncClients: Set<ClientID> = new Set();

  private websockets: Set<WebSocket> = new Set();

  constructor(
    public readonly id: string,
    readonly log_: Logger,
    public readonly createdAt: number,
    private config: ServerConfig,
    public gameConfig: GameConfig,
  ) {
    this.log = log_.child({ gameID: id });
  }

  public updateGameConfig(gameConfig: Partial<GameConfig>): void {
    if (gameConfig.gameMap !== undefined) {
      this.gameConfig.gameMap = gameConfig.gameMap;
    }
    if (gameConfig.difficulty !== undefined) {
      this.gameConfig.difficulty = gameConfig.difficulty;
    }
    if (gameConfig.disableNPCs !== undefined) {
      this.gameConfig.disableNPCs = gameConfig.disableNPCs;
    }
    if (gameConfig.bots !== undefined) {
      this.gameConfig.bots = gameConfig.bots;
    }
    if (gameConfig.infiniteGold !== undefined) {
      this.gameConfig.infiniteGold = gameConfig.infiniteGold;
    }
    if (gameConfig.infiniteTroops !== undefined) {
      this.gameConfig.infiniteTroops = gameConfig.infiniteTroops;
    }
    if (gameConfig.instantBuild !== undefined) {
      this.gameConfig.instantBuild = gameConfig.instantBuild;
    }
    if (gameConfig.gameMode !== undefined) {
      this.gameConfig.gameMode = gameConfig.gameMode;
    }

    if (gameConfig.disabledUnits !== undefined) {
      this.gameConfig.disabledUnits = gameConfig.disabledUnits;
    }

    if (gameConfig.playerTeams !== undefined) {
      this.gameConfig.playerTeams = gameConfig.playerTeams;
    }
  }

  public addClient(client: Client, lastTurn: number) {
    this.websockets.add(client.ws);
    if (this.kickedClients.has(client.clientID)) {
      this.log.warn(`cannot add client, already kicked`, {
        clientID: client.clientID,
      });
      return;
    }
    this.log.info("client (re)joining game", {
      clientID: client.clientID,
      persistentID: client.persistentID,
      clientIP: ipAnonymize(client.ip),
      isRejoin: lastTurn > 0,
    });

    if (
      this.gameConfig.gameType === GameType.Public &&
      this.activeClients.filter(
        (c) => c.ip === client.ip && c.clientID !== client.clientID,
      ).length >= 3
    ) {
      this.log.warn("cannot add client, already have 3 ips", {
        clientID: client.clientID,
        clientIP: ipAnonymize(client.ip),
      });
      return;
    }

    if (this.config.env() === GameEnv.Prod) {
      // Prevent multiple clients from using the same account in prod
      const conflicting = this.activeClients.find(
        (c) =>
          c.persistentID === client.persistentID &&
          c.clientID !== client.clientID,
      );
      if (conflicting !== undefined) {
        this.log.error("client ids do not match", {
          clientID: client.clientID,
          clientIP: ipAnonymize(client.ip),
          clientPersistentID: client.persistentID,
          existingIP: ipAnonymize(conflicting.ip),
          existingPersistentID: conflicting.persistentID,
        });
        // Kick the existing client instead of the new one, because this was causing issues when
        // a client wanted to replay the game afterwards.
        this.kickClient(conflicting.clientID);
      }
    }

    // Remove stale client if this is a reconnect
    const existing = this.activeClients.find(
      (c) => c.clientID === client.clientID,
    );
    if (existing !== undefined) {
      if (client.persistentID !== existing.persistentID) {
        this.log.error("persistent ids do not match", {
          clientID: client.clientID,
          clientIP: ipAnonymize(client.ip),
          clientPersistentID: client.persistentID,
          existingIP: ipAnonymize(existing.ip),
          existingPersistentID: existing.persistentID,
        });
        return;
      }

      client.isDisconnected = existing.isDisconnected;
      client.lastPing = existing.lastPing;

      existing.ws.removeAllListeners();
      this.activeClients = this.activeClients.filter((c) => c !== existing);
    }

    // Client connection accepted
    this.activeClients.push(client);
    client.lastPing = Date.now();

    this.allClients.set(client.clientID, client);

    client.ws.removeAllListeners();
    client.ws.on(
      "message",
      gatekeeper.wsHandler(client.ip, async (message: string) => {
        try {
          const parsed = ClientMessageSchema.safeParse(JSON.parse(message));
          if (!parsed.success) {
            const error = z.prettifyError(parsed.error);
            this.log.error("Failed to parse client message", error, {
              clientID: client.clientID,
            });
            client.ws.send(
              JSON.stringify({
                type: "error",
                error,
                message,
              } satisfies ServerErrorMessage),
            );
            client.ws.close(1002, "ClientMessageSchema");
            client.ws.removeAllListeners();
            return;
          }
          const clientMsg = parsed.data;
          if (clientMsg.type === "intent") {
            if (clientMsg.intent.clientID !== client.clientID) {
              this.log.warn(
                `client id mismatch, client: ${client.clientID}, intent: ${clientMsg.intent.clientID}`,
              );
              return;
            }
            if (clientMsg.intent.type === "mark_disconnected") {
              this.log.warn(
                `Should not receive mark_disconnected intent from client`,
              );
              return;
            }
            this.addIntent(clientMsg.intent);
          }
          if (clientMsg.type === "ping") {
            this.lastPingUpdate = Date.now();
            client.lastPing = Date.now();
          }
          if (clientMsg.type === "hash") {
            client.hashes.set(clientMsg.turnNumber, clientMsg.hash);
          }
          if (clientMsg.type === "winner") {
            if (
              this.outOfSyncClients.has(client.clientID) ||
              this.kickedClients.has(client.clientID) ||
              this.winner !== null
            ) {
              return;
            }
            this.winner = clientMsg;
            this.archiveGame();
          }
        } catch (error) {
          this.log.info(
            `error handline websocket request in game server: ${error}`,
            {
              clientID: client.clientID,
            },
          );
        }
      }),
    );
    client.ws.on("close", () => {
      this.log.info("client disconnected", {
        clientID: client.clientID,
        persistentID: client.persistentID,
      });
      this.activeClients = this.activeClients.filter(
        (c) => c.clientID !== client.clientID,
      );
    });
    client.ws.on("error", (error: Error) => {
      if ((error as any).code === "WS_ERR_UNEXPECTED_RSV_1") {
        client.ws.removeAllListeners();
        client.ws.close(1002, "WS_ERR_UNEXPECTED_RSV_1");
      }
    });

    // In case a client joined the game late and missed the start message.
    if (this._hasStarted) {
      this.sendStartGameMsg(client.ws, lastTurn);
    }
  }

  public numClients(): number {
    return this.activeClients.length;
  }

  public startTime(): number {
    if (this._startTime !== null && this._startTime > 0) {
      return this._startTime;
    } else {
      //game hasn't started yet, only works for public games
      return this.createdAt + this.config.gameCreationRate();
    }
  }

  public prestart() {
    if (this.hasStarted()) {
      return;
    }
    this._hasPrestarted = true;

    const prestartMsg = ServerPrestartMessageSchema.safeParse({
      type: "prestart",
      gameMap: this.gameConfig.gameMap,
    });

    if (!prestartMsg.success) {
      console.error(
        `error creating prestart message for game ${this.id}, ${prestartMsg.error}`.substring(
          0,
          250,
        ),
      );
      return;
    }

    const msg = JSON.stringify(prestartMsg.data);
    this.activeClients.forEach((c) => {
      this.log.info("sending prestart message", {
        clientID: c.clientID,
        persistentID: c.persistentID,
      });
      c.ws.send(msg);
    });
  }

  public start() {
    if (this._hasStarted) {
      return;
    }
    this._hasStarted = true;
    this._startTime = Date.now();
    // Set last ping to start so we don't immediately stop the game
    // if no client connects/pings.
    this.lastPingUpdate = Date.now();

    const result = GameStartInfoSchema.safeParse({
      gameID: this.id,
      config: this.gameConfig,
      players: this.activeClients.map((c) => ({
        username: c.username,
        clientID: c.clientID,
        pattern: c.pattern,
        flag: c.flag,
      })),
    });
    if (!result.success) {
      const error = z.prettifyError(result.error);
      this.log.error("Error parsing game start info", { message: error });
      return;
    }
    this.gameStartInfo = result.data satisfies GameStartInfo;

    this.endTurnIntervalID = setInterval(
      () => this.endTurn(),
      this.config.turnIntervalMs(),
    );
    this.activeClients.forEach((c) => {
      this.log.info("sending start message", {
        clientID: c.clientID,
        persistentID: c.persistentID,
      });
      this.sendStartGameMsg(c.ws, 0);
    });
  }

  private addIntent(intent: Intent) {
    this.intents.push(intent);
  }

  private sendStartGameMsg(ws: WebSocket, lastTurn: number) {
    try {
      ws.send(
        JSON.stringify({
          type: "start",
          turns: this.turns.slice(lastTurn),
          gameStartInfo: this.gameStartInfo,
        } satisfies ServerStartGameMessage),
      );
    } catch (error) {
      throw new Error(
        `error sending start message for game ${this.id}, ${error}`.substring(
          0,
          250,
        ),
      );
    }
  }

  private endTurn() {
    const pastTurn: Turn = {
      turnNumber: this.turns.length,
      intents: this.intents,
    };
    this.turns.push(pastTurn);
    this.intents = [];

    this.handleSynchronization();
    this.checkDisconnectedStatus();

    const msg = JSON.stringify({
      type: "turn",
      turn: pastTurn,
    } satisfies ServerTurnMessage);
    this.activeClients.forEach((c) => {
      c.ws.send(msg);
    });
  }

  async end() {
    // Close all WebSocket connections
<<<<<<< HEAD
    if (this.endTurnIntervalID) {
      clearInterval(this.endTurnIntervalID);
    }
    this.allClients.forEach((client) => {
      client.ws.removeAllListeners("message");
      if (client.ws.readyState === WebSocket.OPEN) {
        client.ws.close(1000, "game has ended");
=======
    clearInterval(this.endTurnIntervalID);
    this.websockets.forEach((ws) => {
      ws.removeAllListeners();
      if (ws.readyState === WebSocket.OPEN) {
        ws.close(1000, "game has ended");
>>>>>>> 932d4f3b
      }
    });
    if (!this._hasPrestarted && !this._hasStarted) {
      this.log.info(`game not started, not archiving game`);
      return;
    }
    this.log.info(`ending game with ${this.turns.length} turns`);
    try {
      if (this.allClients.size === 0) {
        this.log.info("no clients joined, not archiving game", {
          gameID: this.id,
        });
      } else if (this.winner !== null) {
        this.log.info("game already archived", {
          gameID: this.id,
        });
      } else {
        this.archiveGame();
      }
    } catch (error) {
      let errorDetails;
      if (error instanceof Error) {
        errorDetails = {
          message: error.message,
          stack: error.stack,
        };
      } else if (Array.isArray(error)) {
        errorDetails = error; // Now we'll actually see the array contents
      } else {
        try {
          errorDetails = JSON.stringify(error, null, 2);
        } catch (e) {
          errorDetails = String(error);
        }
      }

      this.log.error("Error archiving game record details:", {
        gameId: this.id,
        errorType: typeof error,
        error: errorDetails,
      });
    }
  }

  phase(): GamePhase {
    const now = Date.now();
    const alive: Client[] = [];
    for (const client of this.activeClients) {
      if (now - client.lastPing > 60_000) {
        this.log.info("no pings received, terminating connection", {
          clientID: client.clientID,
          persistentID: client.persistentID,
        });
        if (client.ws.readyState === WebSocket.OPEN) {
          client.ws.close(1000, "no heartbeats received, closing connection");
          client.ws.removeAllListeners();
        }
      } else {
        alive.push(client);
      }
    }
    this.activeClients = alive;
    if (now > this.createdAt + this.maxGameDuration) {
      this.log.warn("game past max duration", {
        gameID: this.id,
      });
      return GamePhase.Finished;
    }

    const noRecentPings = now > this.lastPingUpdate + 20 * 1000;
    const noActive = this.activeClients.length === 0;

    if (this.gameConfig.gameType !== GameType.Public) {
      if (this._hasStarted) {
        if (noActive && noRecentPings) {
          this.log.info("private game complete", {
            gameID: this.id,
          });
          return GamePhase.Finished;
        } else {
          return GamePhase.Active;
        }
      } else {
        return GamePhase.Lobby;
      }
    }

    const msSinceCreation = now - this.createdAt;
    const lessThanLifetime = msSinceCreation < this.config.gameCreationRate();
    const notEnoughPlayers =
      this.gameConfig.gameType === GameType.Public &&
      this.gameConfig.maxPlayers &&
      this.activeClients.length < this.gameConfig.maxPlayers;
    if (lessThanLifetime && notEnoughPlayers) {
      return GamePhase.Lobby;
    }
    const warmupOver =
      now > this.createdAt + this.config.gameCreationRate() + 30 * 1000;
    if (noActive && warmupOver && noRecentPings) {
      return GamePhase.Finished;
    }

    return GamePhase.Active;
  }

  hasStarted(): boolean {
    return this._hasStarted || this._hasPrestarted;
  }

  public gameInfo(): GameInfo {
    return {
      gameID: this.id,
      clients: this.activeClients.map((c) => ({
        username: c.username,
        clientID: c.clientID,
      })),
      gameConfig: this.gameConfig,
      msUntilStart: this.isPublic()
        ? this.createdAt + this.config.gameCreationRate()
        : undefined,
    };
  }

  public isPublic(): boolean {
    return this.gameConfig.gameType === GameType.Public;
  }

  public kickClient(clientID: ClientID): void {
    if (this.kickedClients.has(clientID)) {
      this.log.warn(`cannot kick client, already kicked`, {
        clientID,
      });
      return;
    }
    const client = this.activeClients.find((c) => c.clientID === clientID);
    if (client) {
      this.log.info("Kicking client from game", {
        clientID: client.clientID,
        persistentID: client.persistentID,
      });
      client.ws.send(
        JSON.stringify({
          type: "error",
          error: "Kicked from game (you may have been playing on another tab)",
        } satisfies ServerErrorMessage),
      );
      client.ws.close(1000, "Kicked from game");
      this.activeClients = this.activeClients.filter(
        (c) => c.clientID !== clientID,
      );
      client.ws.removeAllListeners();
      this.kickedClients.add(clientID);
    } else {
      this.log.warn(`cannot kick client, not found in game`, {
        clientID,
      });
    }
  }

  private checkDisconnectedStatus() {
    if (this.turns.length % 5 !== 0) {
      return;
    }

    const now = Date.now();
    for (const [clientID, client] of this.allClients) {
      if (
        client.isDisconnected === false &&
        now - client.lastPing > this.disconnectedTimeout
      ) {
        this.markClientDisconnected(client, true);
      } else if (
        client.isDisconnected &&
        now - client.lastPing < this.disconnectedTimeout
      ) {
        this.markClientDisconnected(client, false);
      }
    }
  }

  private markClientDisconnected(client: Client, isDisconnected: boolean) {
    client.isDisconnected = isDisconnected;
    this.addIntent({
      type: "mark_disconnected",
      clientID: client.clientID,
      isDisconnected: isDisconnected,
    });
  }

  private archiveGame() {
    this.log.info("archiving game", {
      gameID: this.id,
      winner: this.winner?.winner,
    });

    // Players must stay in the same order as the game start info.
    const playerRecords: PlayerRecord[] = this.gameStartInfo.players.map(
      (player) => {
        const stats = this.winner?.allPlayersStats[player.clientID];
        if (stats === undefined) {
          this.log.warn(`Unable to find stats for clientID ${player.clientID}`);
        }
        return {
          clientID: player.clientID,
          username: player.username,
          persistentID:
            this.allClients.get(player.clientID)?.persistentID ?? "",
          stats,
        } satisfies PlayerRecord;
      },
    );
    archive(
      createGameRecord(
        this.id,
        this.gameStartInfo.config,
        playerRecords,
        this.turns,
        this._startTime ?? 0,
        Date.now(),
        this.winner?.winner,
        this.config,
      ),
    );
  }

  private handleSynchronization() {
    if (this.activeClients.length <= 1) {
      return;
    }
    if (this.turns.length % 10 !== 0 || this.turns.length < 10) {
      // Check hashes every 10 turns
      return;
    }

    const lastHashTurn = this.turns.length - 10;

    const { mostCommonHash, outOfSyncClients } =
      this.findOutOfSyncClients(lastHashTurn);

    if (outOfSyncClients.length === 0) {
      this.turns[lastHashTurn].hash = mostCommonHash;
      return;
    }

    const serverDesync = ServerDesyncSchema.safeParse({
      type: "desync",
      turn: lastHashTurn,
      correctHash: mostCommonHash,
      clientsWithCorrectHash:
        this.activeClients.length - outOfSyncClients.length,
      totalActiveClients: this.activeClients.length,
    });
    if (!serverDesync.success) {
      this.log.warn("failed to create desync message", {
        gameID: this.id,
        error: serverDesync.error,
      });
      return;
    }

    const desyncMsg = JSON.stringify(serverDesync.data);
    for (const c of outOfSyncClients) {
      this.outOfSyncClients.add(c.clientID);
      if (this.sentDesyncMessageClients.has(c.clientID)) {
        continue;
      }
      this.sentDesyncMessageClients.add(c.clientID);
      this.log.info("sending desync to client", {
        gameID: this.id,
        clientID: c.clientID,
        persistentID: c.persistentID,
      });
      c.ws.send(desyncMsg);
    }
  }

  findOutOfSyncClients(turnNumber: number): {
    mostCommonHash: number | null;
    outOfSyncClients: Client[];
  } {
    const counts = new Map<number, number>();

    // Count occurrences of each hash
    for (const client of this.activeClients) {
      if (client.hashes.has(turnNumber)) {
        const clientHash = client.hashes.get(turnNumber)!;
        counts.set(clientHash, (counts.get(clientHash) ?? 0) + 1);
      }
    }

    // Find the most common hash
    let mostCommonHash: number | null = null;
    let maxCount = 0;

    for (const [hash, count] of counts.entries()) {
      if (count > maxCount) {
        mostCommonHash = hash;
        maxCount = count;
      }
    }

    // Create a list of clients whose hash doesn't match the most common one
    let outOfSyncClients: Client[] = [];

    for (const client of this.activeClients) {
      if (client.hashes.has(turnNumber)) {
        const clientHash = client.hashes.get(turnNumber)!;
        if (clientHash !== mostCommonHash) {
          outOfSyncClients.push(client);
        }
      }
    }

    // If half clients out of sync assume all are out of sync.
    if (outOfSyncClients.length >= Math.floor(this.activeClients.length / 2)) {
      outOfSyncClients = this.activeClients;
    }

    return {
      mostCommonHash,
      outOfSyncClients,
    };
  }
}<|MERGE_RESOLUTION|>--- conflicted
+++ resolved
@@ -404,21 +404,13 @@
 
   async end() {
     // Close all WebSocket connections
-<<<<<<< HEAD
     if (this.endTurnIntervalID) {
       clearInterval(this.endTurnIntervalID);
     }
-    this.allClients.forEach((client) => {
-      client.ws.removeAllListeners("message");
-      if (client.ws.readyState === WebSocket.OPEN) {
-        client.ws.close(1000, "game has ended");
-=======
-    clearInterval(this.endTurnIntervalID);
     this.websockets.forEach((ws) => {
       ws.removeAllListeners();
       if (ws.readyState === WebSocket.OPEN) {
         ws.close(1000, "game has ended");
->>>>>>> 932d4f3b
       }
     });
     if (!this._hasPrestarted && !this._hasStarted) {
