--- conflicted
+++ resolved
@@ -8,15 +8,11 @@
 
 **GlobalWars** is an online real-time strategy game focused on territorial control and alliance building. Players command nations, form coalitions, and unleash experimental weaponry across battlefields inspired by real-world geography.
 
-<<<<<<< HEAD
 > **GlobalWars Edition**
 >
 > This repository powers the **GlobalWars** themed experience of OpenFront. Gameplay code remains compatible with upstream, while the client assets, palette, and onboarding copy are customized to present GlobalWars branding and attribution. Review the [GlobalWars design notes](docs/globalwars.md) for asset credits and implementation details.
 
 This is a fork/rewrite of WarFront.io. Credit to https://github.com/WarFrontIO.
-=======
-This playable build is forged from the open-source foundations of OpenFront.io and the earlier WarFront.io project. Immense credit to https://github.com/WarFrontIO and the OpenFront contributors whose systems power this experience.
->>>>>>> f1b55c0e
 
 [![CI](https://github.com/globalwars-game/GlobalWars/actions/workflows/ci.yml/badge.svg)](https://github.com/globalwars-game/GlobalWars/actions/workflows/ci.yml)
 [![Crowdin](https://badges.crowdin.net/openfront-mls/localized.svg)](https://crowdin.com/project/openfront-mls)
